package redis.clients.jedis.tests;

<<<<<<< HEAD
=======
import static org.hamcrest.CoreMatchers.equalTo;

import java.io.UnsupportedEncodingException;
import java.util.Arrays;
import java.util.Iterator;
import java.util.List;
import java.util.Map;
import java.util.Set;
import java.util.UUID;

import org.hamcrest.CoreMatchers;
import org.hamcrest.Matcher;
>>>>>>> 3a1b3a21
import org.junit.Assert;
import org.junit.Before;
import org.junit.Test;
import redis.clients.jedis.*;
import redis.clients.jedis.exceptions.JedisDataException;
import redis.clients.util.SafeEncoder;

import java.io.IOException;
import java.io.UnsupportedEncodingException;
import java.util.*;

public class PipeliningTest extends Assert {
  private static HostAndPort hnp = HostAndPortUtil.getRedisServers().get(0);

  private Jedis jedis;

  @Before
  public void setUp() throws Exception {
    jedis = new Jedis(hnp.getHost(), hnp.getPort(), 2000);
    jedis.connect();
    jedis.auth("foobared");
    jedis.flushAll();
  }

  @Test
  public void pipeline() throws UnsupportedEncodingException {
    Pipeline p = jedis.pipelined();
    p.set("foo", "bar");
    p.get("foo");
    List<Object> results = p.syncAndReturnAll();

    assertEquals(2, results.size());
    assertEquals("OK", results.get(0));
    assertEquals("bar", results.get(1));

  }

  @Test
  public void pipelineResponse() {
    jedis.set("string", "foo");
    jedis.lpush("list", "foo");
    jedis.hset("hash", "foo", "bar");
    jedis.zadd("zset", 1, "foo");
    jedis.sadd("set", "foo");

    Pipeline p = jedis.pipelined();
    Response<String> string = p.get("string");
    Response<String> list = p.lpop("list");
    Response<String> hash = p.hget("hash", "foo");
    Response<Set<String>> zset = p.zrange("zset", 0, -1);
    Response<String> set = p.spop("set");
    Response<Boolean> blist = p.exists("list");
    Response<Double> zincrby = p.zincrby("zset", 1, "foo");
    Response<Long> zcard = p.zcard("zset");
    p.lpush("list", "bar");
    Response<List<String>> lrange = p.lrange("list", 0, -1);
    Response<Map<String, String>> hgetAll = p.hgetAll("hash");
    p.sadd("set", "foo");
    Response<Set<String>> smembers = p.smembers("set");
    Response<Set<Tuple>> zrangeWithScores = p.zrangeWithScores("zset", 0, -1);
    p.sync();

    assertEquals("foo", string.get());
    assertEquals("foo", list.get());
    assertEquals("bar", hash.get());
    assertEquals("foo", zset.get().iterator().next());
    assertEquals("foo", set.get());
    assertEquals(false, blist.get());
    assertEquals(Double.valueOf(2), zincrby.get());
    assertEquals(Long.valueOf(1), zcard.get());
    assertEquals(1, lrange.get().size());
    assertNotNull(hgetAll.get().get("foo"));
    assertEquals(1, smembers.get().size());
    assertEquals(1, zrangeWithScores.get().size());
  }

  @Test
  public void pipelineResponseWithData() {
    jedis.zadd("zset", 1, "foo");

    Pipeline p = jedis.pipelined();
    Response<Double> score = p.zscore("zset", "foo");
    p.sync();

    assertNotNull(score.get());
  }

  @Test
  public void pipelineBinarySafeHashCommands() {
    jedis.hset("key".getBytes(), "f1".getBytes(), "v111".getBytes());
    jedis.hset("key".getBytes(), "f22".getBytes(), "v2222".getBytes());

    Pipeline p = jedis.pipelined();
    Response<Map<byte[], byte[]>> fmap = p.hgetAll("key".getBytes());
    Response<Set<byte[]>> fkeys = p.hkeys("key".getBytes());
    Response<List<byte[]>> fordered = p.hmget("key".getBytes(), "f22".getBytes(), "f1".getBytes());
    Response<List<byte[]>> fvals = p.hvals("key".getBytes());
    p.sync();

    assertNotNull(fmap.get());
    // we have to do these strange contortions because byte[] is not a very
    // good key
    // for a java Map. It only works with equality (you need the exact key
    // object to retrieve
    // the value) I recommend we switch to using ByteBuffer or something
    // similar:
    // http://stackoverflow.com/questions/1058149/using-a-byte-array-as-hashmap-key-java
    Map<byte[], byte[]> map = fmap.get();
    Set<byte[]> mapKeys = map.keySet();
    Iterator<byte[]> iterMap = mapKeys.iterator();
    byte[] firstMapKey = iterMap.next();
    byte[] secondMapKey = iterMap.next();
    assertFalse(iterMap.hasNext());
    verifyHasBothValues(firstMapKey, secondMapKey, "f1".getBytes(), "f22".getBytes());
    byte[] firstMapValue = map.get(firstMapKey);
    byte[] secondMapValue = map.get(secondMapKey);
    verifyHasBothValues(firstMapValue, secondMapValue, "v111".getBytes(), "v2222".getBytes());

    assertNotNull(fkeys.get());
    Iterator<byte[]> iter = fkeys.get().iterator();
    byte[] firstKey = iter.next();
    byte[] secondKey = iter.next();
    assertFalse(iter.hasNext());
    verifyHasBothValues(firstKey, secondKey, "f1".getBytes(), "f22".getBytes());

    assertNotNull(fordered.get());
    assertArrayEquals("v2222".getBytes(), fordered.get().get(0));
    assertArrayEquals("v111".getBytes(), fordered.get().get(1));

    assertNotNull(fvals.get());
    assertEquals(2, fvals.get().size());
    byte[] firstValue = fvals.get().get(0);
    byte[] secondValue = fvals.get().get(1);
    verifyHasBothValues(firstValue, secondValue, "v111".getBytes(), "v2222".getBytes());
  }

  private void verifyHasBothValues(byte[] firstKey, byte[] secondKey, byte[] value1, byte[] value2) {
    assertFalse(Arrays.equals(firstKey, secondKey));
    assertTrue(Arrays.equals(firstKey, value1) || Arrays.equals(firstKey, value2));
    assertTrue(Arrays.equals(secondKey, value1) || Arrays.equals(secondKey, value2));
  }

  @Test
  public void pipelineSelect() {
    Pipeline p = jedis.pipelined();
    p.select(1);
    p.sync();
  }

  @Test
  public void pipelineResponseWithoutData() {
    jedis.zadd("zset", 1, "foo");

    Pipeline p = jedis.pipelined();
    Response<Double> score = p.zscore("zset", "bar");
    p.sync();

    assertNull(score.get());
  }

  @Test(expected = JedisDataException.class)
  public void pipelineResponseWithinPipeline() {
    jedis.set("string", "foo");

    Pipeline p = jedis.pipelined();
    Response<String> string = p.get("string");
    string.get();
    p.sync();
  }

  @Test
  public void pipelineWithPubSub() {
    Pipeline pipelined = jedis.pipelined();
    Response<Long> p1 = pipelined.publish("foo", "bar");
    Response<Long> p2 = pipelined.publish("foo".getBytes(), "bar".getBytes());
    pipelined.sync();
    assertEquals(0, p1.get().longValue());
    assertEquals(0, p2.get().longValue());
  }

  @Test
  public void canRetrieveUnsetKey() {
    Pipeline p = jedis.pipelined();
    Response<String> shouldNotExist = p.get(UUID.randomUUID().toString());
    p.sync();
    assertNull(shouldNotExist.get());
  }

  @Test
  public void piplineWithError() {
    Pipeline p = jedis.pipelined();
    p.set("foo", "bar");
    Response<Set<String>> error = p.smembers("foo");
    Response<String> r = p.get("foo");
    p.sync();
    try {
      error.get();
      fail();
    } catch (JedisDataException e) {
      // that is fine we should be here
    }
    assertEquals(r.get(), "bar");
  }

  @Test
  public void multi() {
    Pipeline p = jedis.pipelined();
    p.multi();
    Response<Long> r1 = p.hincrBy("a", "f1", -1);
    Response<Long> r2 = p.hincrBy("a", "f1", -2);
    Response<List<Object>> r3 = p.exec();
    List<Object> result = p.syncAndReturnAll();

    assertEquals(new Long(-1), r1.get());
    assertEquals(new Long(-3), r2.get());

    assertEquals(4, result.size());

    assertEquals("OK", result.get(0));
    assertEquals("QUEUED", result.get(1));
    assertEquals("QUEUED", result.get(2));

    // 4th result is a list with the results from the multi
    @SuppressWarnings("unchecked")
    List<Object> multiResult = (List<Object>) result.get(3);
    assertEquals(new Long(-1), multiResult.get(0));
    assertEquals(new Long(-3), multiResult.get(1));

    assertEquals(new Long(-1), r3.get().get(0));
    assertEquals(new Long(-3), r3.get().get(1));

  }

  @Test
  public void multiWithMassiveRequests() {
    Pipeline p = jedis.pipelined();
    p.multi();

    List<Response<?>> responseList = new ArrayList<Response<?>>();
    for (int i = 0; i < 100000; i++) {
      // any operation should be ok, but shouldn't forget about timeout
      responseList.add(p.setbit("test", 1, true));
    }

    Response<List<Object>> exec = p.exec();
    p.sync();

    // we don't need to check return value
    // if below codes run without throwing Exception, we're ok
    exec.get();

    for (Response<?> resp : responseList) {
      resp.get();
    }
  }

  @Test
  public void multiWithSync() {
    jedis.set("foo", "314");
    jedis.set("bar", "foo");
    jedis.set("hello", "world");
    Pipeline p = jedis.pipelined();
    Response<String> r1 = p.get("bar");
    p.multi();
    Response<String> r2 = p.get("foo");
    p.exec();
    Response<String> r3 = p.get("hello");
    p.sync();

    // before multi
    assertEquals("foo", r1.get());
    // It should be readable whether exec's response was built or not
    assertEquals("314", r2.get());
    // after multi
    assertEquals("world", r3.get());
  }

  @Test(expected = JedisDataException.class)
  public void pipelineExecShoudThrowJedisDataExceptionWhenNotInMulti() {
    Pipeline pipeline = jedis.pipelined();
    pipeline.exec();
  }

  @Test(expected = JedisDataException.class)
  public void pipelineDiscardShoudThrowJedisDataExceptionWhenNotInMulti() {
    Pipeline pipeline = jedis.pipelined();
    pipeline.discard();
  }

  @Test(expected = JedisDataException.class)
  public void pipelineMultiShoudThrowJedisDataExceptionWhenAlreadyInMulti() {
    Pipeline pipeline = jedis.pipelined();
    pipeline.multi();
    pipeline.set("foo", "3");
    pipeline.multi();
  }

  @Test(expected = JedisDataException.class)
  public void testJedisThowExceptionWhenInPipeline() {
    Pipeline pipeline = jedis.pipelined();
    pipeline.set("foo", "3");
    jedis.get("somekey");
    fail("Can't use jedis instance when in Pipeline");
  }

  @Test
  public void testReuseJedisWhenPipelineIsEmpty() {
    Pipeline pipeline = jedis.pipelined();
    pipeline.set("foo", "3");
    pipeline.sync();
    String result = jedis.get("foo");
    assertEquals(result, "3");
  }

  @Test
  public void testResetStateWhenInPipeline() {
    Pipeline pipeline = jedis.pipelined();
    pipeline.set("foo", "3");
    jedis.resetState();
    String result = jedis.get("foo");
    assertEquals(result, "3");
  }

  @Test
  public void testDiscardInPipeline() {
    Pipeline pipeline = jedis.pipelined();
    pipeline.multi();
    pipeline.set("foo", "bar");
    Response<String> discard = pipeline.discard();
    Response<String> get = pipeline.get("foo");
    pipeline.sync();
    discard.get();
    get.get();
  }

  @Test
  public void testEval() {
    String script = "return 'success!'";

    Pipeline p = jedis.pipelined();
    Response<String> result = p.eval(script);
    p.sync();

    assertEquals("success!", result.get());
  }

  @Test
  public void testEvalKeyAndArg() {
    String key = "test";
    String arg = "3";
    String script = "redis.call('INCRBY', KEYS[1], ARGV[1]) redis.call('INCRBY', KEYS[1], ARGV[1])";

    Pipeline p = jedis.pipelined();
    p.set(key, "0");
    Response<String> result0 = p.eval(script, Arrays.asList(key), Arrays.asList(arg));
    p.incr(key);
    Response<String> result1 = p.eval(script, Arrays.asList(key), Arrays.asList(arg));
    Response<String> result2 = p.get(key);
    p.sync();

    assertNull(result0.get());
    assertNull(result1.get());
    assertEquals("13", result2.get());
  }

  @Test
  public void testEvalsha() {
    String script = "return 'success!'";
    String sha1 = jedis.scriptLoad(script);

    assertTrue(jedis.scriptExists(sha1));

    Pipeline p = jedis.pipelined();
    Response<String> result = p.evalsha(sha1);
    p.sync();

    assertEquals("success!", result.get());
  }

  @Test
  public void testEvalshaKeyAndArg() {
    String key = "test";
    String arg = "3";
    String script = "redis.call('INCRBY', KEYS[1], ARGV[1]) redis.call('INCRBY', KEYS[1], ARGV[1])";
    String sha1 = jedis.scriptLoad(script);

    assertTrue(jedis.scriptExists(sha1));

    Pipeline p = jedis.pipelined();
    p.set(key, "0");
    Response<String> result0 = p.evalsha(sha1, Arrays.asList(key), Arrays.asList(arg));
    p.incr(key);
    Response<String> result1 = p.evalsha(sha1, Arrays.asList(key), Arrays.asList(arg));
    Response<String> result2 = p.get(key);
    p.sync();

    assertNull(result0.get());
    assertNull(result1.get());
    assertEquals("13", result2.get());
  }

  @Test
  public void testPipelinedTransactionResponse() {

    String key1 = "key1";
    String val1 = "val1";

    String key2 = "key2";
    String val2 = "val2";

    String key3 = "key3";
    String field1 = "field1";
    String field2 = "field2";
    String field3 = "field3";
    String field4 = "field4";

    String value1 = "value1";
    String value2 = "value2";
    String value3 = "value3";
    String value4 = "value4";

    Map<String, String> hashMap = new HashMap<String, String>();
    hashMap.put(field1, value1);
    hashMap.put(field2, value2);

    String key4 = "key4";
    Map<String, String> hashMap1 = new HashMap<String, String>();
    hashMap1.put(field3, value3);
    hashMap1.put(field4, value4);

    jedis.set(key1, val1);
    jedis.set(key2, val2);
    jedis.hmset(key3, hashMap);
    jedis.hmset(key4, hashMap1);

    Pipeline pipeline = jedis.pipelined();
    pipeline.multi();

    pipeline.get(key1);
    pipeline.hgetAll(key2);
    pipeline.hgetAll(key3);
    pipeline.get(key4);

    Response<List<Object>> response = pipeline.exec();
    pipeline.sync();

    List<Object> result = response.get();

    assertEquals(4, result.size());

    assertEquals("val1", result.get(0));

    assertTrue(result.get(1) instanceof JedisDataException);

    Map<String, String> hashMapReceived = (Map<String, String>) result.get(2);
    Iterator<String> iterator = hashMapReceived.keySet().iterator();
    String mapKey1 = iterator.next();
    String mapKey2 = iterator.next();
    assertFalse(iterator.hasNext());
    verifyHasBothValues(mapKey1, mapKey2, field1, field2);
    String mapValue1 = hashMapReceived.get(mapKey1);
    String mapValue2 = hashMapReceived.get(mapKey2);
    verifyHasBothValues(mapValue1, mapValue2, value1, value2);

    assertTrue(result.get(3) instanceof JedisDataException);
  }

  @Test
  public void testSyncWithNoCommandQueued() {
    // we need to test with fresh instance of Jedis
    Jedis jedis2 = new Jedis(hnp.getHost(), hnp.getPort(), 500);

    Pipeline pipeline = jedis2.pipelined();
    pipeline.sync();

    jedis2.close();

    jedis2 = new Jedis(hnp.getHost(), hnp.getPort(), 500);

    pipeline = jedis2.pipelined();
    List<Object> resp = pipeline.syncAndReturnAll();
    assertTrue(resp.isEmpty());

    jedis2.close();
  }

  @Test
  public void testCloseable() throws IOException {
    // we need to test with fresh instance of Jedis
    Jedis jedis2 = new Jedis(hnp.getHost(), hnp.getPort(), 500);
    jedis2.auth("foobared");

    Pipeline pipeline = jedis2.pipelined();
    Response<String> retFuture1 = pipeline.set("a", "1");
    Response<String> retFuture2 = pipeline.set("b", "2");

    pipeline.close();

    // it shouldn't meet any exception
    retFuture1.get();
    retFuture2.get();
  }

  @Test
  public void testCloseableWithMulti() throws IOException {
    // we need to test with fresh instance of Jedis
    Jedis jedis2 = new Jedis(hnp.getHost(), hnp.getPort(), 500);
    jedis2.auth("foobared");

    Pipeline pipeline = jedis2.pipelined();
    Response<String> retFuture1 = pipeline.set("a", "1");
    Response<String> retFuture2 = pipeline.set("b", "2");

    pipeline.multi();

<<<<<<< HEAD
    pipeline.set("a", "a");
    pipeline.set("b", "b");

    pipeline.close();

    try {
      pipeline.exec();
      fail("close should discard transaction");
    } catch (JedisDataException e) {
      assertTrue(e.getMessage().contains("EXEC without MULTI"));
      // pass
=======
	Pipeline p = jedis.pipelined();
	Response<Object> result = p.eval(script);
	p.sync();

	assertEquals("success!", result.get());
    }
    
    @Test
    public void testEvalWithBinary() {
	String script = "return 'success!'";

	Pipeline p = jedis.pipelined();
	Response<Object> result = p.eval(SafeEncoder.encode(script));
	p.sync();

	assertArrayEquals(SafeEncoder.encode("success!"), (byte[]) result.get());
    }

    @Test
    public void testEvalKeyAndArg() {
	String key = "test";
	String arg = "3";
	String script = "redis.call('INCRBY', KEYS[1], ARGV[1]) redis.call('INCRBY', KEYS[1], ARGV[1])";

	Pipeline p = jedis.pipelined();
	p.set(key, "0");
	Response<Object> result0 = p.eval(script, Arrays.asList(key),
		Arrays.asList(arg));
	p.incr(key);
	Response<Object> result1 = p.eval(script, Arrays.asList(key),
		Arrays.asList(arg));
	Response<String> result2 = p.get(key);
	p.sync();

	assertNull(result0.get());
	assertNull(result1.get());
	assertEquals("13", result2.get());
>>>>>>> 3a1b3a21
    }
    
    @Test
    public void testEvalKeyAndArgWithBinary() {
	// binary
	byte[] bKey = SafeEncoder.encode("test");
	byte[] bArg = SafeEncoder.encode("3");
	byte[] bScript = SafeEncoder.encode("redis.call('INCRBY', KEYS[1], ARGV[1]) redis.call('INCRBY', KEYS[1], ARGV[1])");
	
	Pipeline bP = jedis.pipelined();
	bP.set(bKey, SafeEncoder.encode("0"));
	Response<Object> bResult0 = bP.eval(bScript, Arrays.asList(bKey),
		Arrays.asList(bArg));
	bP.incr(bKey);
	Response<Object> bResult1 = bP.eval(bScript, Arrays.asList(bKey),
		Arrays.asList(bArg));
	Response<byte[]> bResult2 = bP.get(bKey);
	bP.sync();

	assertNull(bResult0.get());
	assertNull(bResult1.get());
	assertArrayEquals(SafeEncoder.encode("13"), bResult2.get());
    }
    
    @Test
    public void testEvalNestedLists() {
	String script = "return { {KEYS[1]} , {2} }";
	
	Pipeline p = jedis.pipelined();
	Response<Object> result = p.eval(script, 1, "key1");
	p.sync();
	
	List<?> results = (List<?>) result.get();
	assertThat((List<String>) results.get(0), listWithItem("key1"));
	assertThat((List<Long>) results.get(1), listWithItem(2L));
    }
    
    @Test
    public void testEvalNestedListsWithBinary() {
	byte[] bScript = SafeEncoder.encode("return { {KEYS[1]} , {2} }");
	byte[] bKey = SafeEncoder.encode("key1"); 
	
	Pipeline p = jedis.pipelined();
	Response<Object> result = p.eval(bScript, 1, bKey);
	p.sync();
	
	List<?> results = (List<?>) result.get();
	assertThat((List<byte[]>) results.get(0), listWithItem(bKey));
	assertThat((List<Long>) results.get(1), listWithItem(2L));
    }

    // it shouldn't meet any exception
    retFuture1.get();
    retFuture2.get();
  }

<<<<<<< HEAD
  private void verifyHasBothValues(String firstKey, String secondKey, String value1, String value2) {
    assertFalse(firstKey.equals(secondKey));
    assertTrue(firstKey.equals(value1) || firstKey.equals(value2));
    assertTrue(secondKey.equals(value1) || secondKey.equals(value2));
  }
=======
	Pipeline p = jedis.pipelined();
	Response<Object> result = p.evalsha(sha1);
	p.sync();

	assertEquals("success!", result.get());
    }

    @Test
    public void testEvalshaKeyAndArg() {
	String key = "test";
	String arg = "3";
	String script = "redis.call('INCRBY', KEYS[1], ARGV[1]) redis.call('INCRBY', KEYS[1], ARGV[1])";
	String sha1 = jedis.scriptLoad(script);

	assertTrue(jedis.scriptExists(sha1));

	Pipeline p = jedis.pipelined();
	p.set(key, "0");
	Response<Object> result0 = p.evalsha(sha1, Arrays.asList(key),
		Arrays.asList(arg));
	p.incr(key);
	Response<Object> result1 = p.evalsha(sha1, Arrays.asList(key),
		Arrays.asList(arg));
	Response<String> result2 = p.get(key);
	p.sync();

	assertNull(result0.get());
	assertNull(result1.get());
	assertEquals("13", result2.get());
    }
    
    @Test
    public void testEvalshaKeyAndArgWithBinary() {
	byte[] bKey = SafeEncoder.encode("test");
	byte[] bArg = SafeEncoder.encode("3");
	String script = "redis.call('INCRBY', KEYS[1], ARGV[1]) redis.call('INCRBY', KEYS[1], ARGV[1])";
	byte[] bScript = SafeEncoder.encode(script);
	byte[] bSha1 = jedis.scriptLoad(bScript);
	
	assertTrue(jedis.scriptExists(bSha1) == 1);
	
	Pipeline p = jedis.pipelined();
	p.set(bKey, SafeEncoder.encode("0"));
	Response<Object> result0 = p.evalsha(bSha1, Arrays.asList(bKey),
		Arrays.asList(bArg));
	p.incr(bKey);
	Response<Object> result1 = p.evalsha(bSha1, Arrays.asList(bKey),
		Arrays.asList(bArg));
	Response<byte[]> result2 = p.get(bKey);
	p.sync();
	
	assertNull(result0.get());
	assertNull(result1.get());
	assertArrayEquals(SafeEncoder.encode("13"), result2.get());
    }
    
    private <T> Matcher<Iterable<? super T>> listWithItem(T expected) {
	return CoreMatchers.<T>hasItem(equalTo(expected));
    }
>>>>>>> 3a1b3a21
}<|MERGE_RESOLUTION|>--- conflicted
+++ resolved
@@ -1,20 +1,8 @@
 package redis.clients.jedis.tests;
 
-<<<<<<< HEAD
-=======
 import static org.hamcrest.CoreMatchers.equalTo;
-
-import java.io.UnsupportedEncodingException;
-import java.util.Arrays;
-import java.util.Iterator;
-import java.util.List;
-import java.util.Map;
-import java.util.Set;
-import java.util.UUID;
-
 import org.hamcrest.CoreMatchers;
 import org.hamcrest.Matcher;
->>>>>>> 3a1b3a21
 import org.junit.Assert;
 import org.junit.Before;
 import org.junit.Test;
@@ -361,6 +349,17 @@
     assertEquals("success!", result.get());
   }
 
+    @Test
++    public void testEvalWithBinary() {
++	String script = "return 'success!'";
++
++	Pipeline p = jedis.pipelined();
++	Response<Object> result = p.eval(SafeEncoder.encode(script));
++	p.sync();
++
++	assertArrayEquals(SafeEncoder.encode("success!"), (byte[]) result.get());
++    }
+
   @Test
   public void testEvalKeyAndArg() {
     String key = "test";
@@ -380,6 +379,55 @@
     assertEquals("13", result2.get());
   }
 
+ @Test
++    public void testEvalKeyAndArgWithBinary() {
++	// binary
++	byte[] bKey = SafeEncoder.encode("test");
++	byte[] bArg = SafeEncoder.encode("3");
++	byte[] bScript = SafeEncoder.encode("redis.call('INCRBY', KEYS[1], ARGV[1]) redis.call('INCRBY', KEYS[1], ARGV[1])");
++	
++	Pipeline bP = jedis.pipelined();
++	bP.set(bKey, SafeEncoder.encode("0"));
++	Response<Object> bResult0 = bP.eval(bScript, Arrays.asList(bKey),
++		Arrays.asList(bArg));
++	bP.incr(bKey);
++	Response<Object> bResult1 = bP.eval(bScript, Arrays.asList(bKey),
++		Arrays.asList(bArg));
++	Response<byte[]> bResult2 = bP.get(bKey);
++	bP.sync();
++
++	assertNull(bResult0.get());
++	assertNull(bResult1.get());
++	assertArrayEquals(SafeEncoder.encode("13"), bResult2.get());
++    }
++    
++    @Test
++    public void testEvalNestedLists() {
++	String script = "return { {KEYS[1]} , {2} }";
++	
++	Pipeline p = jedis.pipelined();
++	Response<Object> result = p.eval(script, 1, "key1");
++	p.sync();
++	
++	List<?> results = (List<?>) result.get();
++	assertThat((List<String>) results.get(0), listWithItem("key1"));
++	assertThat((List<Long>) results.get(1), listWithItem(2L));
++    }
++    
++    @Test
++    public void testEvalNestedListsWithBinary() {
++	byte[] bScript = SafeEncoder.encode("return { {KEYS[1]} , {2} }");
++	byte[] bKey = SafeEncoder.encode("key1"); 
++	
++	Pipeline p = jedis.pipelined();
++	Response<Object> result = p.eval(bScript, 1, bKey);
++	p.sync();
++	
++	List<?> results = (List<?>) result.get();
++	assertThat((List<byte[]>) results.get(0), listWithItem(bKey));
++	assertThat((List<Long>) results.get(1), listWithItem(2L));
++    }
+
   @Test
   public void testEvalsha() {
     String script = "return 'success!'";
@@ -393,288 +441,6 @@
 
     assertEquals("success!", result.get());
   }
-
-  @Test
-  public void testEvalshaKeyAndArg() {
-    String key = "test";
-    String arg = "3";
-    String script = "redis.call('INCRBY', KEYS[1], ARGV[1]) redis.call('INCRBY', KEYS[1], ARGV[1])";
-    String sha1 = jedis.scriptLoad(script);
-
-    assertTrue(jedis.scriptExists(sha1));
-
-    Pipeline p = jedis.pipelined();
-    p.set(key, "0");
-    Response<String> result0 = p.evalsha(sha1, Arrays.asList(key), Arrays.asList(arg));
-    p.incr(key);
-    Response<String> result1 = p.evalsha(sha1, Arrays.asList(key), Arrays.asList(arg));
-    Response<String> result2 = p.get(key);
-    p.sync();
-
-    assertNull(result0.get());
-    assertNull(result1.get());
-    assertEquals("13", result2.get());
-  }
-
-  @Test
-  public void testPipelinedTransactionResponse() {
-
-    String key1 = "key1";
-    String val1 = "val1";
-
-    String key2 = "key2";
-    String val2 = "val2";
-
-    String key3 = "key3";
-    String field1 = "field1";
-    String field2 = "field2";
-    String field3 = "field3";
-    String field4 = "field4";
-
-    String value1 = "value1";
-    String value2 = "value2";
-    String value3 = "value3";
-    String value4 = "value4";
-
-    Map<String, String> hashMap = new HashMap<String, String>();
-    hashMap.put(field1, value1);
-    hashMap.put(field2, value2);
-
-    String key4 = "key4";
-    Map<String, String> hashMap1 = new HashMap<String, String>();
-    hashMap1.put(field3, value3);
-    hashMap1.put(field4, value4);
-
-    jedis.set(key1, val1);
-    jedis.set(key2, val2);
-    jedis.hmset(key3, hashMap);
-    jedis.hmset(key4, hashMap1);
-
-    Pipeline pipeline = jedis.pipelined();
-    pipeline.multi();
-
-    pipeline.get(key1);
-    pipeline.hgetAll(key2);
-    pipeline.hgetAll(key3);
-    pipeline.get(key4);
-
-    Response<List<Object>> response = pipeline.exec();
-    pipeline.sync();
-
-    List<Object> result = response.get();
-
-    assertEquals(4, result.size());
-
-    assertEquals("val1", result.get(0));
-
-    assertTrue(result.get(1) instanceof JedisDataException);
-
-    Map<String, String> hashMapReceived = (Map<String, String>) result.get(2);
-    Iterator<String> iterator = hashMapReceived.keySet().iterator();
-    String mapKey1 = iterator.next();
-    String mapKey2 = iterator.next();
-    assertFalse(iterator.hasNext());
-    verifyHasBothValues(mapKey1, mapKey2, field1, field2);
-    String mapValue1 = hashMapReceived.get(mapKey1);
-    String mapValue2 = hashMapReceived.get(mapKey2);
-    verifyHasBothValues(mapValue1, mapValue2, value1, value2);
-
-    assertTrue(result.get(3) instanceof JedisDataException);
-  }
-
-  @Test
-  public void testSyncWithNoCommandQueued() {
-    // we need to test with fresh instance of Jedis
-    Jedis jedis2 = new Jedis(hnp.getHost(), hnp.getPort(), 500);
-
-    Pipeline pipeline = jedis2.pipelined();
-    pipeline.sync();
-
-    jedis2.close();
-
-    jedis2 = new Jedis(hnp.getHost(), hnp.getPort(), 500);
-
-    pipeline = jedis2.pipelined();
-    List<Object> resp = pipeline.syncAndReturnAll();
-    assertTrue(resp.isEmpty());
-
-    jedis2.close();
-  }
-
-  @Test
-  public void testCloseable() throws IOException {
-    // we need to test with fresh instance of Jedis
-    Jedis jedis2 = new Jedis(hnp.getHost(), hnp.getPort(), 500);
-    jedis2.auth("foobared");
-
-    Pipeline pipeline = jedis2.pipelined();
-    Response<String> retFuture1 = pipeline.set("a", "1");
-    Response<String> retFuture2 = pipeline.set("b", "2");
-
-    pipeline.close();
-
-    // it shouldn't meet any exception
-    retFuture1.get();
-    retFuture2.get();
-  }
-
-  @Test
-  public void testCloseableWithMulti() throws IOException {
-    // we need to test with fresh instance of Jedis
-    Jedis jedis2 = new Jedis(hnp.getHost(), hnp.getPort(), 500);
-    jedis2.auth("foobared");
-
-    Pipeline pipeline = jedis2.pipelined();
-    Response<String> retFuture1 = pipeline.set("a", "1");
-    Response<String> retFuture2 = pipeline.set("b", "2");
-
-    pipeline.multi();
-
-<<<<<<< HEAD
-    pipeline.set("a", "a");
-    pipeline.set("b", "b");
-
-    pipeline.close();
-
-    try {
-      pipeline.exec();
-      fail("close should discard transaction");
-    } catch (JedisDataException e) {
-      assertTrue(e.getMessage().contains("EXEC without MULTI"));
-      // pass
-=======
-	Pipeline p = jedis.pipelined();
-	Response<Object> result = p.eval(script);
-	p.sync();
-
-	assertEquals("success!", result.get());
-    }
-    
-    @Test
-    public void testEvalWithBinary() {
-	String script = "return 'success!'";
-
-	Pipeline p = jedis.pipelined();
-	Response<Object> result = p.eval(SafeEncoder.encode(script));
-	p.sync();
-
-	assertArrayEquals(SafeEncoder.encode("success!"), (byte[]) result.get());
-    }
-
-    @Test
-    public void testEvalKeyAndArg() {
-	String key = "test";
-	String arg = "3";
-	String script = "redis.call('INCRBY', KEYS[1], ARGV[1]) redis.call('INCRBY', KEYS[1], ARGV[1])";
-
-	Pipeline p = jedis.pipelined();
-	p.set(key, "0");
-	Response<Object> result0 = p.eval(script, Arrays.asList(key),
-		Arrays.asList(arg));
-	p.incr(key);
-	Response<Object> result1 = p.eval(script, Arrays.asList(key),
-		Arrays.asList(arg));
-	Response<String> result2 = p.get(key);
-	p.sync();
-
-	assertNull(result0.get());
-	assertNull(result1.get());
-	assertEquals("13", result2.get());
->>>>>>> 3a1b3a21
-    }
-    
-    @Test
-    public void testEvalKeyAndArgWithBinary() {
-	// binary
-	byte[] bKey = SafeEncoder.encode("test");
-	byte[] bArg = SafeEncoder.encode("3");
-	byte[] bScript = SafeEncoder.encode("redis.call('INCRBY', KEYS[1], ARGV[1]) redis.call('INCRBY', KEYS[1], ARGV[1])");
-	
-	Pipeline bP = jedis.pipelined();
-	bP.set(bKey, SafeEncoder.encode("0"));
-	Response<Object> bResult0 = bP.eval(bScript, Arrays.asList(bKey),
-		Arrays.asList(bArg));
-	bP.incr(bKey);
-	Response<Object> bResult1 = bP.eval(bScript, Arrays.asList(bKey),
-		Arrays.asList(bArg));
-	Response<byte[]> bResult2 = bP.get(bKey);
-	bP.sync();
-
-	assertNull(bResult0.get());
-	assertNull(bResult1.get());
-	assertArrayEquals(SafeEncoder.encode("13"), bResult2.get());
-    }
-    
-    @Test
-    public void testEvalNestedLists() {
-	String script = "return { {KEYS[1]} , {2} }";
-	
-	Pipeline p = jedis.pipelined();
-	Response<Object> result = p.eval(script, 1, "key1");
-	p.sync();
-	
-	List<?> results = (List<?>) result.get();
-	assertThat((List<String>) results.get(0), listWithItem("key1"));
-	assertThat((List<Long>) results.get(1), listWithItem(2L));
-    }
-    
-    @Test
-    public void testEvalNestedListsWithBinary() {
-	byte[] bScript = SafeEncoder.encode("return { {KEYS[1]} , {2} }");
-	byte[] bKey = SafeEncoder.encode("key1"); 
-	
-	Pipeline p = jedis.pipelined();
-	Response<Object> result = p.eval(bScript, 1, bKey);
-	p.sync();
-	
-	List<?> results = (List<?>) result.get();
-	assertThat((List<byte[]>) results.get(0), listWithItem(bKey));
-	assertThat((List<Long>) results.get(1), listWithItem(2L));
-    }
-
-    // it shouldn't meet any exception
-    retFuture1.get();
-    retFuture2.get();
-  }
-
-<<<<<<< HEAD
-  private void verifyHasBothValues(String firstKey, String secondKey, String value1, String value2) {
-    assertFalse(firstKey.equals(secondKey));
-    assertTrue(firstKey.equals(value1) || firstKey.equals(value2));
-    assertTrue(secondKey.equals(value1) || secondKey.equals(value2));
-  }
-=======
-	Pipeline p = jedis.pipelined();
-	Response<Object> result = p.evalsha(sha1);
-	p.sync();
-
-	assertEquals("success!", result.get());
-    }
-
-    @Test
-    public void testEvalshaKeyAndArg() {
-	String key = "test";
-	String arg = "3";
-	String script = "redis.call('INCRBY', KEYS[1], ARGV[1]) redis.call('INCRBY', KEYS[1], ARGV[1])";
-	String sha1 = jedis.scriptLoad(script);
-
-	assertTrue(jedis.scriptExists(sha1));
-
-	Pipeline p = jedis.pipelined();
-	p.set(key, "0");
-	Response<Object> result0 = p.evalsha(sha1, Arrays.asList(key),
-		Arrays.asList(arg));
-	p.incr(key);
-	Response<Object> result1 = p.evalsha(sha1, Arrays.asList(key),
-		Arrays.asList(arg));
-	Response<String> result2 = p.get(key);
-	p.sync();
-
-	assertNull(result0.get());
-	assertNull(result1.get());
-	assertEquals("13", result2.get());
-    }
-    
     @Test
     public void testEvalshaKeyAndArgWithBinary() {
 	byte[] bKey = SafeEncoder.encode("test");
@@ -703,5 +469,164 @@
     private <T> Matcher<Iterable<? super T>> listWithItem(T expected) {
 	return CoreMatchers.<T>hasItem(equalTo(expected));
     }
->>>>>>> 3a1b3a21
+
+  @Test
+  public void testEvalshaKeyAndArg() {
+    String key = "test";
+    String arg = "3";
+    String script = "redis.call('INCRBY', KEYS[1], ARGV[1]) redis.call('INCRBY', KEYS[1], ARGV[1])";
+    String sha1 = jedis.scriptLoad(script);
+
+    assertTrue(jedis.scriptExists(sha1));
+
+    Pipeline p = jedis.pipelined();
+    p.set(key, "0");
+    Response<String> result0 = p.evalsha(sha1, Arrays.asList(key), Arrays.asList(arg));
+    p.incr(key);
+    Response<String> result1 = p.evalsha(sha1, Arrays.asList(key), Arrays.asList(arg));
+    Response<String> result2 = p.get(key);
+    p.sync();
+
+    assertNull(result0.get());
+    assertNull(result1.get());
+    assertEquals("13", result2.get());
+  }
+
+  @Test
+  public void testPipelinedTransactionResponse() {
+
+    String key1 = "key1";
+    String val1 = "val1";
+
+    String key2 = "key2";
+    String val2 = "val2";
+
+    String key3 = "key3";
+    String field1 = "field1";
+    String field2 = "field2";
+    String field3 = "field3";
+    String field4 = "field4";
+
+    String value1 = "value1";
+    String value2 = "value2";
+    String value3 = "value3";
+    String value4 = "value4";
+
+    Map<String, String> hashMap = new HashMap<String, String>();
+    hashMap.put(field1, value1);
+    hashMap.put(field2, value2);
+
+    String key4 = "key4";
+    Map<String, String> hashMap1 = new HashMap<String, String>();
+    hashMap1.put(field3, value3);
+    hashMap1.put(field4, value4);
+
+    jedis.set(key1, val1);
+    jedis.set(key2, val2);
+    jedis.hmset(key3, hashMap);
+    jedis.hmset(key4, hashMap1);
+
+    Pipeline pipeline = jedis.pipelined();
+    pipeline.multi();
+
+    pipeline.get(key1);
+    pipeline.hgetAll(key2);
+    pipeline.hgetAll(key3);
+    pipeline.get(key4);
+
+    Response<List<Object>> response = pipeline.exec();
+    pipeline.sync();
+
+    List<Object> result = response.get();
+
+    assertEquals(4, result.size());
+
+    assertEquals("val1", result.get(0));
+
+    assertTrue(result.get(1) instanceof JedisDataException);
+
+    Map<String, String> hashMapReceived = (Map<String, String>) result.get(2);
+    Iterator<String> iterator = hashMapReceived.keySet().iterator();
+    String mapKey1 = iterator.next();
+    String mapKey2 = iterator.next();
+    assertFalse(iterator.hasNext());
+    verifyHasBothValues(mapKey1, mapKey2, field1, field2);
+    String mapValue1 = hashMapReceived.get(mapKey1);
+    String mapValue2 = hashMapReceived.get(mapKey2);
+    verifyHasBothValues(mapValue1, mapValue2, value1, value2);
+
+    assertTrue(result.get(3) instanceof JedisDataException);
+  }
+
+  @Test
+  public void testSyncWithNoCommandQueued() {
+    // we need to test with fresh instance of Jedis
+    Jedis jedis2 = new Jedis(hnp.getHost(), hnp.getPort(), 500);
+
+    Pipeline pipeline = jedis2.pipelined();
+    pipeline.sync();
+
+    jedis2.close();
+
+    jedis2 = new Jedis(hnp.getHost(), hnp.getPort(), 500);
+
+    pipeline = jedis2.pipelined();
+    List<Object> resp = pipeline.syncAndReturnAll();
+    assertTrue(resp.isEmpty());
+
+    jedis2.close();
+  }
+
+  @Test
+  public void testCloseable() throws IOException {
+    // we need to test with fresh instance of Jedis
+    Jedis jedis2 = new Jedis(hnp.getHost(), hnp.getPort(), 500);
+    jedis2.auth("foobared");
+
+    Pipeline pipeline = jedis2.pipelined();
+    Response<String> retFuture1 = pipeline.set("a", "1");
+    Response<String> retFuture2 = pipeline.set("b", "2");
+
+    pipeline.close();
+
+    // it shouldn't meet any exception
+    retFuture1.get();
+    retFuture2.get();
+  }
+
+  @Test
+  public void testCloseableWithMulti() throws IOException {
+    // we need to test with fresh instance of Jedis
+    Jedis jedis2 = new Jedis(hnp.getHost(), hnp.getPort(), 500);
+    jedis2.auth("foobared");
+
+    Pipeline pipeline = jedis2.pipelined();
+    Response<String> retFuture1 = pipeline.set("a", "1");
+    Response<String> retFuture2 = pipeline.set("b", "2");
+
+    pipeline.multi();
+
+    pipeline.set("a", "a");
+    pipeline.set("b", "b");
+
+    pipeline.close();
+
+    try {
+      pipeline.exec();
+      fail("close should discard transaction");
+    } catch (JedisDataException e) {
+      assertTrue(e.getMessage().contains("EXEC without MULTI"));
+      // pass
+    }
+
+    // it shouldn't meet any exception
+    retFuture1.get();
+    retFuture2.get();
+  }
+
+  private void verifyHasBothValues(String firstKey, String secondKey, String value1, String value2) {
+    assertFalse(firstKey.equals(secondKey));
+    assertTrue(firstKey.equals(value1) || firstKey.equals(value2));
+    assertTrue(secondKey.equals(value1) || secondKey.equals(value2));
+  }
 }