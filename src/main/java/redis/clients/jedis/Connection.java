--- conflicted
+++ resolved
@@ -216,15 +216,9 @@
     }
 
     public List<Object> getObjectMultiBulkReply() {
-<<<<<<< HEAD
-	flush();
-	pipelinedCommands--;
-	return (List<Object>) Protocol.read(inputStream);
-=======
         flush();
         pipelinedCommands--;
         return getRawObjectMultiBulkReply();
->>>>>>> f11c1622
     }
 
     @SuppressWarnings("unchecked")
