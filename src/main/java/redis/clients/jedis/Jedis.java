package redis.clients.jedis;

import java.util.ArrayList;
import java.util.HashSet;
import java.util.Iterator;
import java.util.LinkedHashSet;
import java.util.List;
import java.util.Map;
import java.util.Set;

import redis.clients.jedis.BinaryClient.LIST_POSITION;
import redis.clients.util.SafeEncoder;
import redis.clients.util.Slowlog;

public class Jedis extends BinaryJedis implements JedisCommands {
    public Jedis(final String host) {
	super(host);
    }

    public Jedis(final String host, final int port) {
	super(host, port);
    }

    public Jedis(final String host, final int port, final int timeout) {
	super(host, port, timeout);
    }

    public Jedis(JedisShardInfo shardInfo) {
	super(shardInfo);
    }

    public String ping() {
	checkIsInMulti();
	client.ping();
	return client.getStatusCodeReply();
    }

    /**
     * Set the string value as value of the key. The string can't be longer than
     * 1073741824 bytes (1 GB).
     * <p>
     * Time complexity: O(1)
     * 
     * @param key
     * @param value
     * @return Status code reply
     */
    public String set(final String key, String value) {
	checkIsInMulti();
	client.set(key, value);
	return client.getStatusCodeReply();
    }

    /**
     * Get the value of the specified key. If the key does not exist the special
     * value 'nil' is returned. If the value stored at key is not a string an
     * error is returned because GET can only handle string values.
     * <p>
     * Time complexity: O(1)
     * 
     * @param key
     * @return Bulk reply
     */
    public String get(final String key) {
	checkIsInMulti();
	client.sendCommand(Protocol.Command.GET, key);
	return client.getBulkReply();
    }

    /**
     * Ask the server to silently close the connection.
     */

    public String quit() {
	checkIsInMulti();
	client.quit();
	return client.getStatusCodeReply();
    }

    /**
     * Test if the specified key exists. The command returns "1" if the key
     * exists, otherwise "0" is returned. Note that even keys set with an empty
     * string as value will return "1".
     * 
     * Time complexity: O(1)
     * 
     * @param key
     * @return Boolean reply, true if the key exists, otherwise false
     */
    public Boolean exists(final String key) {
	checkIsInMulti();
	client.exists(key);
	return client.getIntegerReply() == 1;
    }

    /**
     * Remove the specified keys. If a given key does not exist no operation is
     * performed for this key. The command returns the number of keys removed.
     * 
     * Time complexity: O(1)
     * 
     * @param keys
     * @return Integer reply, specifically: an integer greater than 0 if one or
     *         more keys were removed 0 if none of the specified key existed
     */
    public Long del(final String... keys) {
	checkIsInMulti();
	client.del(keys);
	return client.getIntegerReply();
    }

    /**
     * Return the type of the value stored at key in form of a string. The type
     * can be one of "none", "string", "list", "set". "none" is returned if the
     * key does not exist.
     * 
     * Time complexity: O(1)
     * 
     * @param key
     * @return Status code reply, specifically: "none" if the key does not exist
     *         "string" if the key contains a String value "list" if the key
     *         contains a List value "set" if the key contains a Set value
     *         "zset" if the key contains a Sorted Set value "hash" if the key
     *         contains a Hash value
     */
    public String type(final String key) {
	checkIsInMulti();
	client.type(key);
	return client.getStatusCodeReply();
    }

    /**
     * Delete all the keys of the currently selected DB. This command never
     * fails.
     * 
     * @return Status code reply
     */

    public String flushDB() {
	checkIsInMulti();
	client.flushDB();
	return client.getStatusCodeReply();
    }

    /**
     * Returns all the keys matching the glob-style pattern as space separated
     * strings. For example if you have in the database the keys "foo" and
     * "foobar" the command "KEYS foo*" will return "foo foobar".
     * <p>
     * Note that while the time complexity for this operation is O(n) the
     * constant times are pretty low. For example Redis running on an entry
     * level laptop can scan a 1 million keys database in 40 milliseconds.
     * <b>Still it's better to consider this one of the slow commands that may
     * ruin the DB performance if not used with care.</b>
     * <p>
     * In other words this command is intended only for debugging and special
     * operations like creating a script to change the DB schema. Don't use it
     * in your normal code. Use Redis Sets in order to group together a subset
     * of objects.
     * <p>
     * Glob style patterns examples:
     * <ul>
     * <li>h?llo will match hello hallo hhllo
     * <li>h*llo will match hllo heeeello
     * <li>h[ae]llo will match hello and hallo, but not hillo
     * </ul>
     * <p>
     * Use \ to escape special chars if you want to match them verbatim.
     * <p>
     * Time complexity: O(n) (with n being the number of keys in the DB, and
     * assuming keys and pattern of limited length)
     * 
     * @param pattern
     * @return Multi bulk reply
     */
    public Set<String> keys(final String pattern) {
	checkIsInMulti();
	client.keys(pattern);
	return BuilderFactory.STRING_SET
		.build(client.getBinaryMultiBulkReply());
    }

    /**
     * Return a randomly selected key from the currently selected DB.
     * <p>
     * Time complexity: O(1)
     * 
     * @return Singe line reply, specifically the randomly selected key or an
     *         empty string is the database is empty
     */
    public String randomKey() {
	checkIsInMulti();
	client.randomKey();
	return client.getBulkReply();
    }

    /**
     * Atomically renames the key oldkey to newkey. If the source and
     * destination name are the same an error is returned. If newkey already
     * exists it is overwritten.
     * <p>
     * Time complexity: O(1)
     * 
     * @param oldkey
     * @param newkey
     * @return Status code repy
     */
    public String rename(final String oldkey, final String newkey) {
	checkIsInMulti();
	client.rename(oldkey, newkey);
	return client.getStatusCodeReply();
    }

    /**
     * Rename oldkey into newkey but fails if the destination key newkey already
     * exists.
     * <p>
     * Time complexity: O(1)
     * 
     * @param oldkey
     * @param newkey
     * @return Integer reply, specifically: 1 if the key was renamed 0 if the
     *         target key already exist
     */
    public Long renamenx(final String oldkey, final String newkey) {
	checkIsInMulti();
	client.renamenx(oldkey, newkey);
	return client.getIntegerReply();
    }

    /**
     * Set a timeout on the specified key. After the timeout the key will be
     * automatically deleted by the server. A key with an associated timeout is
     * said to be volatile in Redis terminology.
     * <p>
     * Voltile keys are stored on disk like the other keys, the timeout is
     * persistent too like all the other aspects of the dataset. Saving a
     * dataset containing expires and stopping the server does not stop the flow
     * of time as Redis stores on disk the time when the key will no longer be
     * available as Unix time, and not the remaining seconds.
     * <p>
     * Since Redis 2.1.3 you can update the value of the timeout of a key
     * already having an expire set. It is also possible to undo the expire at
     * all turning the key into a normal key using the {@link #persist(String)
     * PERSIST} command.
     * <p>
     * Time complexity: O(1)
     * 
     * @see <ahref="http://code.google.com/p/redis/wiki/ExpireCommand">ExpireCommand</a>
     * 
     * @param key
     * @param seconds
     * @return Integer reply, specifically: 1: the timeout was set. 0: the
     *         timeout was not set since the key already has an associated
     *         timeout (this may happen only in Redis versions < 2.1.3, Redis >=
     *         2.1.3 will happily update the timeout), or the key does not
     *         exist.
     */
    public Long expire(final String key, final int seconds) {
	checkIsInMulti();
	client.expire(key, seconds);
	return client.getIntegerReply();
    }

    /**
     * EXPIREAT works exctly like {@link #expire(String, int) EXPIRE} but
     * instead to get the number of seconds representing the Time To Live of the
     * key as a second argument (that is a relative way of specifing the TTL),
     * it takes an absolute one in the form of a UNIX timestamp (Number of
     * seconds elapsed since 1 Gen 1970).
     * <p>
     * EXPIREAT was introduced in order to implement the Append Only File
     * persistence mode so that EXPIRE commands are automatically translated
     * into EXPIREAT commands for the append only file. Of course EXPIREAT can
     * also used by programmers that need a way to simply specify that a given
     * key should expire at a given time in the future.
     * <p>
     * Since Redis 2.1.3 you can update the value of the timeout of a key
     * already having an expire set. It is also possible to undo the expire at
     * all turning the key into a normal key using the {@link #persist(String)
     * PERSIST} command.
     * <p>
     * Time complexity: O(1)
     * 
     * @see <ahref="http://code.google.com/p/redis/wiki/ExpireCommand">ExpireCommand</a>
     * 
     * @param key
     * @param unixTime
     * @return Integer reply, specifically: 1: the timeout was set. 0: the
     *         timeout was not set since the key already has an associated
     *         timeout (this may happen only in Redis versions < 2.1.3, Redis >=
     *         2.1.3 will happily update the timeout), or the key does not
     *         exist.
     */
    public Long expireAt(final String key, final long unixTime) {
	checkIsInMulti();
	client.expireAt(key, unixTime);
	return client.getIntegerReply();
    }

    /**
     * The TTL command returns the remaining time to live in seconds of a key
     * that has an {@link #expire(String, int) EXPIRE} set. This introspection
     * capability allows a Redis client to check how many seconds a given key
     * will continue to be part of the dataset.
     * 
     * @param key
     * @return Integer reply, returns the remaining time to live in seconds of a
     *         key that has an EXPIRE. If the Key does not exists or does not
     *         have an associated expire, -1 is returned.
     */
    public Long ttl(final String key) {
	checkIsInMulti();
	client.ttl(key);
	return client.getIntegerReply();
    }

    /**
     * Select the DB with having the specified zero-based numeric index. For
     * default every new client connection is automatically selected to DB 0.
     * 
     * @param index
     * @return Status code reply
     */

    public String select(final int index) {
	checkIsInMulti();
	client.select(index);
	return client.getStatusCodeReply();
    }

    /**
     * Move the specified key from the currently selected DB to the specified
     * destination DB. Note that this command returns 1 only if the key was
     * successfully moved, and 0 if the target key was already there or if the
     * source key was not found at all, so it is possible to use MOVE as a
     * locking primitive.
     * 
     * @param key
     * @param dbIndex
     * @return Integer reply, specifically: 1 if the key was moved 0 if the key
     *         was not moved because already present on the target DB or was not
     *         found in the current DB.
     */
    public Long move(final String key, final int dbIndex) {
	checkIsInMulti();
	client.move(key, dbIndex);
	return client.getIntegerReply();
    }

    /**
     * Delete all the keys of all the existing databases, not just the currently
     * selected one. This command never fails.
     * 
     * @return Status code reply
     */

    public String flushAll() {
	checkIsInMulti();
	client.flushAll();
	return client.getStatusCodeReply();
    }

    /**
     * GETSET is an atomic set this value and return the old value command. Set
     * key to the string value and return the old value stored at key. The
     * string can't be longer than 1073741824 bytes (1 GB).
     * <p>
     * Time complexity: O(1)
     * 
     * @param key
     * @param value
     * @return Bulk reply
     */
    public String getSet(final String key, final String value) {
	checkIsInMulti();
	client.getSet(key, value);
	return client.getBulkReply();
    }

    /**
     * Get the values of all the specified keys. If one or more keys dont exist
     * or is not of type String, a 'nil' value is returned instead of the value
     * of the specified key, but the operation never fails.
     * <p>
     * Time complexity: O(1) for every key
     * 
     * @param keys
     * @return Multi bulk reply
     */
    public List<String> mget(final String... keys) {
	checkIsInMulti();
	client.mget(keys);
	return client.getMultiBulkReply();
    }

    /**
     * SETNX works exactly like {@link #set(String, String) SET} with the only
     * difference that if the key already exists no operation is performed.
     * SETNX actually means "SET if Not eXists".
     * <p>
     * Time complexity: O(1)
     * 
     * @param key
     * @param value
     * @return Integer reply, specifically: 1 if the key was set 0 if the key
     *         was not set
     */
    public Long setnx(final String key, final String value) {
	checkIsInMulti();
	client.setnx(key, value);
	return client.getIntegerReply();
    }

    /**
     * The command is exactly equivalent to the following group of commands:
     * {@link #set(String, String) SET} + {@link #expire(String, int) EXPIRE}.
     * The operation is atomic.
     * <p>
     * Time complexity: O(1)
     * 
     * @param key
     * @param seconds
     * @param value
     * @return Status code reply
     */
    public String setex(final String key, final int seconds, final String value) {
	checkIsInMulti();
	client.setex(key, seconds, value);
	return client.getStatusCodeReply();
    }

    /**
     * Set the the respective keys to the respective values. MSET will replace
     * old values with new values, while {@link #msetnx(String...) MSETNX} will
     * not perform any operation at all even if just a single key already
     * exists.
     * <p>
     * Because of this semantic MSETNX can be used in order to set different
     * keys representing different fields of an unique logic object in a way
     * that ensures that either all the fields or none at all are set.
     * <p>
     * Both MSET and MSETNX are atomic operations. This means that for instance
     * if the keys A and B are modified, another client talking to Redis can
     * either see the changes to both A and B at once, or no modification at
     * all.
     * 
     * @see #msetnx(String...)
     * 
     * @param keysvalues
     * @return Status code reply Basically +OK as MSET can't fail
     */
    public String mset(final String... keysvalues) {
	checkIsInMulti();
	client.mset(keysvalues);
	return client.getStatusCodeReply();
    }

    /**
     * Set the the respective keys to the respective values.
     * {@link #mset(String...) MSET} will replace old values with new values,
     * while MSETNX will not perform any operation at all even if just a single
     * key already exists.
     * <p>
     * Because of this semantic MSETNX can be used in order to set different
     * keys representing different fields of an unique logic object in a way
     * that ensures that either all the fields or none at all are set.
     * <p>
     * Both MSET and MSETNX are atomic operations. This means that for instance
     * if the keys A and B are modified, another client talking to Redis can
     * either see the changes to both A and B at once, or no modification at
     * all.
     * 
     * @see #mset(String...)
     * 
     * @param keysvalues
     * @return Integer reply, specifically: 1 if the all the keys were set 0 if
     *         no key was set (at least one key already existed)
     */
    public Long msetnx(final String... keysvalues) {
	checkIsInMulti();
	client.msetnx(keysvalues);
	return client.getIntegerReply();
    }

    /**
     * IDECRBY work just like {@link #decr(String) INCR} but instead to
     * decrement by 1 the decrement is integer.
     * <p>
     * INCR commands are limited to 64 bit signed integers.
     * <p>
     * Note: this is actually a string operation, that is, in Redis there are
     * not "integer" types. Simply the string stored at the key is parsed as a
     * base 10 64 bit signed integer, incremented, and then converted back as a
     * string.
     * <p>
     * Time complexity: O(1)
     * 
     * @see #incr(String)
     * @see #decr(String)
     * @see #incrBy(String, long)
     * 
     * @param key
     * @param integer
     * @return Integer reply, this commands will reply with the new value of key
     *         after the increment.
     */
    public Long decrBy(final String key, final long integer) {
	checkIsInMulti();
	client.decrBy(key, integer);
	return client.getIntegerReply();
    }

    /**
     * Decrement the number stored at key by one. If the key does not exist or
     * contains a value of a wrong type, set the key to the value of "0" before
     * to perform the decrement operation.
     * <p>
     * INCR commands are limited to 64 bit signed integers.
     * <p>
     * Note: this is actually a string operation, that is, in Redis there are
     * not "integer" types. Simply the string stored at the key is parsed as a
     * base 10 64 bit signed integer, incremented, and then converted back as a
     * string.
     * <p>
     * Time complexity: O(1)
     * 
     * @see #incr(String)
     * @see #incrBy(String, long)
     * @see #decrBy(String, long)
     * 
     * @param key
     * @return Integer reply, this commands will reply with the new value of key
     *         after the increment.
     */
    public Long decr(final String key) {
	checkIsInMulti();
	client.decr(key);
	return client.getIntegerReply();
    }

    /**
     * INCRBY work just like {@link #incr(String) INCR} but instead to increment
     * by 1 the increment is integer.
     * <p>
     * INCR commands are limited to 64 bit signed integers.
     * <p>
     * Note: this is actually a string operation, that is, in Redis there are
     * not "integer" types. Simply the string stored at the key is parsed as a
     * base 10 64 bit signed integer, incremented, and then converted back as a
     * string.
     * <p>
     * Time complexity: O(1)
     * 
     * @see #incr(String)
     * @see #decr(String)
     * @see #decrBy(String, long)
     * 
     * @param key
     * @param integer
     * @return Integer reply, this commands will reply with the new value of key
     *         after the increment.
     */
    public Long incrBy(final String key, final long integer) {
	checkIsInMulti();
	client.incrBy(key, integer);
	return client.getIntegerReply();
    }

    /**
     * Increment the number stored at key by one. If the key does not exist or
     * contains a value of a wrong type, set the key to the value of "0" before
     * to perform the increment operation.
     * <p>
     * INCR commands are limited to 64 bit signed integers.
     * <p>
     * Note: this is actually a string operation, that is, in Redis there are
     * not "integer" types. Simply the string stored at the key is parsed as a
     * base 10 64 bit signed integer, incremented, and then converted back as a
     * string.
     * <p>
     * Time complexity: O(1)
     * 
     * @see #incrBy(String, long)
     * @see #decr(String)
     * @see #decrBy(String, long)
     * 
     * @param key
     * @return Integer reply, this commands will reply with the new value of key
     *         after the increment.
     */
    public Long incr(final String key) {
	checkIsInMulti();
	client.incr(key);
	return client.getIntegerReply();
    }

    /**
     * If the key already exists and is a string, this command appends the
     * provided value at the end of the string. If the key does not exist it is
     * created and set as an empty string, so APPEND will be very similar to SET
     * in this special case.
     * <p>
     * Time complexity: O(1). The amortized time complexity is O(1) assuming the
     * appended value is small and the already present value is of any size,
     * since the dynamic string library used by Redis will double the free space
     * available on every reallocation.
     * 
     * @param key
     * @param value
     * @return Integer reply, specifically the total length of the string after
     *         the append operation.
     */
    public Long append(final String key, final String value) {
	checkIsInMulti();
	client.append(key, value);
	return client.getIntegerReply();
    }

    /**
     * Return a subset of the string from offset start to offset end (both
     * offsets are inclusive). Negative offsets can be used in order to provide
     * an offset starting from the end of the string. So -1 means the last char,
     * -2 the penultimate and so forth.
     * <p>
     * The function handles out of range requests without raising an error, but
     * just limiting the resulting range to the actual length of the string.
     * <p>
     * Time complexity: O(start+n) (with start being the start index and n the
     * total length of the requested range). Note that the lookup part of this
     * command is O(1) so for small strings this is actually an O(1) command.
     * 
     * @param key
     * @param start
     * @param end
     * @return Bulk reply
     */
    public String substr(final String key, final int start, final int end) {
	checkIsInMulti();
	client.substr(key, start, end);
	return client.getBulkReply();
    }

    /**
     * 
     * Set the specified hash field to the specified value.
     * <p>
     * If key does not exist, a new key holding a hash is created.
     * <p>
     * <b>Time complexity:</b> O(1)
     * 
     * @param key
     * @param field
     * @param value
     * @return If the field already exists, and the HSET just produced an update
     *         of the value, 0 is returned, otherwise if a new field is created
     *         1 is returned.
     */
    public Long hset(final String key, final String field, final String value) {
	checkIsInMulti();
	client.hset(key, field, value);
	return client.getIntegerReply();
    }

    /**
     * If key holds a hash, retrieve the value associated to the specified
     * field.
     * <p>
     * If the field is not found or the key does not exist, a special 'nil'
     * value is returned.
     * <p>
     * <b>Time complexity:</b> O(1)
     * 
     * @param key
     * @param field
     * @return Bulk reply
     */
    public String hget(final String key, final String field) {
	checkIsInMulti();
	client.hget(key, field);
	return client.getBulkReply();
    }

    /**
     * 
     * Set the specified hash field to the specified value if the field not
     * exists. <b>Time complexity:</b> O(1)
     * 
     * @param key
     * @param field
     * @param value
     * @return If the field already exists, 0 is returned, otherwise if a new
     *         field is created 1 is returned.
     */
    public Long hsetnx(final String key, final String field, final String value) {
	checkIsInMulti();
	client.hsetnx(key, field, value);
	return client.getIntegerReply();
    }

    /**
     * Set the respective fields to the respective values. HMSET replaces old
     * values with new values.
     * <p>
     * If key does not exist, a new key holding a hash is created.
     * <p>
     * <b>Time complexity:</b> O(N) (with N being the number of fields)
     * 
     * @param key
     * @param hash
     * @return Return OK or Exception if hash is empty
     */
    public String hmset(final String key, final Map<String, String> hash) {
	checkIsInMulti();
	client.hmset(key, hash);
	return client.getStatusCodeReply();
    }

    /**
     * Retrieve the values associated to the specified fields.
     * <p>
     * If some of the specified fields do not exist, nil values are returned.
     * Non existing keys are considered like empty hashes.
     * <p>
     * <b>Time complexity:</b> O(N) (with N being the number of fields)
     * 
     * @param key
     * @param fields
     * @return Multi Bulk Reply specifically a list of all the values associated
     *         with the specified fields, in the same order of the request.
     */
    public List<String> hmget(final String key, final String... fields) {
	checkIsInMulti();
	client.hmget(key, fields);
	return client.getMultiBulkReply();
    }

    /**
     * Increment the number stored at field in the hash at key by value. If key
     * does not exist, a new key holding a hash is created. If field does not
     * exist or holds a string, the value is set to 0 before applying the
     * operation. Since the value argument is signed you can use this command to
     * perform both increments and decrements.
     * <p>
     * The range of values supported by HINCRBY is limited to 64 bit signed
     * integers.
     * <p>
     * <b>Time complexity:</b> O(1)
     * 
     * @param key
     * @param field
     * @param value
     * @return Integer reply The new value at field after the increment
     *         operation.
     */
    public Long hincrBy(final String key, final String field, final long value) {
	checkIsInMulti();
	client.hincrBy(key, field, value);
	return client.getIntegerReply();
    }

    /**
     * Test for existence of a specified field in a hash.
     * 
     * <b>Time complexity:</b> O(1)
     * 
     * @param key
     * @param field
     * @return Return 1 if the hash stored at key contains the specified field.
     *         Return 0 if the key is not found or the field is not present.
     */
    public Boolean hexists(final String key, final String field) {
	checkIsInMulti();
	client.hexists(key, field);
	return client.getIntegerReply() == 1;
    }

    /**
     * Remove the specified field from an hash stored at key.
     * <p>
     * <b>Time complexity:</b> O(1)
     * 
     * @param key
     * @param fields
     * @return If the field was present in the hash it is deleted and 1 is
     *         returned, otherwise 0 is returned and no operation is performed.
     */
<<<<<<< HEAD
    public Long hdel(final String key, final String field) {
	checkIsInMulti();
	client.hdel(key, field);
	return client.getIntegerReply();
=======
    public Long hdel(final String key, final String... fields) {
        checkIsInMulti();
        client.hdel(key, fields);
        return client.getIntegerReply();
>>>>>>> dd88c51d
    }

    /**
     * Return the number of items in a hash.
     * <p>
     * <b>Time complexity:</b> O(1)
     * 
     * @param key
     * @return The number of entries (fields) contained in the hash stored at
     *         key. If the specified key does not exist, 0 is returned assuming
     *         an empty hash.
     */
    public Long hlen(final String key) {
	checkIsInMulti();
	client.hlen(key);
	return client.getIntegerReply();
    }

    /**
     * Return all the fields in a hash.
     * <p>
     * <b>Time complexity:</b> O(N), where N is the total number of entries
     * 
     * @param key
     * @return All the fields names contained into a hash.
     */
    public Set<String> hkeys(final String key) {
	checkIsInMulti();
	client.hkeys(key);
	return BuilderFactory.STRING_SET
		.build(client.getBinaryMultiBulkReply());
    }

    /**
     * Return all the values in a hash.
     * <p>
     * <b>Time complexity:</b> O(N), where N is the total number of entries
     * 
     * @param key
     * @return All the fields values contained into a hash.
     */
    public List<String> hvals(final String key) {
	checkIsInMulti();
	client.hvals(key);
	final List<String> lresult = client.getMultiBulkReply();
	return lresult;
    }

    /**
     * Return all the fields and associated values in a hash.
     * <p>
     * <b>Time complexity:</b> O(N), where N is the total number of entries
     * 
     * @param key
     * @return All the fields and values contained into a hash.
     */
    public Map<String, String> hgetAll(final String key) {
	checkIsInMulti();
	client.hgetAll(key);
	return BuilderFactory.STRING_MAP
		.build(client.getBinaryMultiBulkReply());
    }

    /**
     * Add the string value to the head (LPUSH) or tail (RPUSH) of the list
     * stored at key. If the key does not exist an empty list is created just
     * before the append operation. If the key exists but is not a List an error
     * is returned.
     * <p>
     * Time complexity: O(1)
     * 
     * @see Jedis#lpush(String, String)
     * 
     * @param key
     * @param strings
     * @return Integer reply, specifically, the number of elements inside the
     *         list after the push operation.
     */
<<<<<<< HEAD
    public Long rpush(final String key, final String... string) {
	checkIsInMulti();
	client.rpush(key, string);
	return client.getIntegerReply();
=======
    public Long rpush(final String key, final String... strings) {
        checkIsInMulti();
        client.rpush(key, strings);
        return client.getIntegerReply();
>>>>>>> dd88c51d
    }

    /**
     * Add the string value to the head (LPUSH) or tail (RPUSH) of the list
     * stored at key. If the key does not exist an empty list is created just
     * before the append operation. If the key exists but is not a List an error
     * is returned.
     * <p>
     * Time complexity: O(1)
     * 
     * @see Jedis#rpush(String, String)
     * 
     * @param key
     * @param strings
     * @return Integer reply, specifically, the number of elements inside the
     *         list after the push operation.
     */
<<<<<<< HEAD
    public Long lpush(final String key, final String... string) {
	checkIsInMulti();
	client.lpush(key, string);
	return client.getIntegerReply();
=======
    public Long lpush(final String key, final String... strings) {
        checkIsInMulti();
        client.lpush(key, strings);
        return client.getIntegerReply();
>>>>>>> dd88c51d
    }

    /**
     * Return the length of the list stored at the specified key. If the key
     * does not exist zero is returned (the same behaviour as for empty lists).
     * If the value stored at key is not a list an error is returned.
     * <p>
     * Time complexity: O(1)
     * 
     * @param key
     * @return The length of the list.
     */
    public Long llen(final String key) {
	checkIsInMulti();
	client.llen(key);
	return client.getIntegerReply();
    }

    /**
     * Return the specified elements of the list stored at the specified key.
     * Start and end are zero-based indexes. 0 is the first element of the list
     * (the list head), 1 the next element and so on.
     * <p>
     * For example LRANGE foobar 0 2 will return the first three elements of the
     * list.
     * <p>
     * start and end can also be negative numbers indicating offsets from the
     * end of the list. For example -1 is the last element of the list, -2 the
     * penultimate element and so on.
     * <p>
     * <b>Consistency with range functions in various programming languages</b>
     * <p>
     * Note that if you have a list of numbers from 0 to 100, LRANGE 0 10 will
     * return 11 elements, that is, rightmost item is included. This may or may
     * not be consistent with behavior of range-related functions in your
     * programming language of choice (think Ruby's Range.new, Array#slice or
     * Python's range() function).
     * <p>
     * LRANGE behavior is consistent with one of Tcl.
     * <p>
     * <b>Out-of-range indexes</b>
     * <p>
     * Indexes out of range will not produce an error: if start is over the end
     * of the list, or start > end, an empty list is returned. If end is over
     * the end of the list Redis will threat it just like the last element of
     * the list.
     * <p>
     * Time complexity: O(start+n) (with n being the length of the range and
     * start being the start offset)
     * 
     * @param key
     * @param start
     * @param end
     * @return Multi bulk reply, specifically a list of elements in the
     *         specified range.
     */
    public List<String> lrange(final String key, final long start,
	    final long end) {
	checkIsInMulti();
	client.lrange(key, start, end);
	return client.getMultiBulkReply();
    }

    /**
     * Trim an existing list so that it will contain only the specified range of
     * elements specified. Start and end are zero-based indexes. 0 is the first
     * element of the list (the list head), 1 the next element and so on.
     * <p>
     * For example LTRIM foobar 0 2 will modify the list stored at foobar key so
     * that only the first three elements of the list will remain.
     * <p>
     * start and end can also be negative numbers indicating offsets from the
     * end of the list. For example -1 is the last element of the list, -2 the
     * penultimate element and so on.
     * <p>
     * Indexes out of range will not produce an error: if start is over the end
     * of the list, or start > end, an empty list is left as value. If end over
     * the end of the list Redis will threat it just like the last element of
     * the list.
     * <p>
     * Hint: the obvious use of LTRIM is together with LPUSH/RPUSH. For example:
     * <p>
     * {@code lpush("mylist", "someelement"); ltrim("mylist", 0, 99); * }
     * <p>
     * The above two commands will push elements in the list taking care that
     * the list will not grow without limits. This is very useful when using
     * Redis to store logs for example. It is important to note that when used
     * in this way LTRIM is an O(1) operation because in the average case just
     * one element is removed from the tail of the list.
     * <p>
     * Time complexity: O(n) (with n being len of list - len of range)
     * 
     * @param key
     * @param start
     * @param end
     * @return Status code reply
     */
    public String ltrim(final String key, final long start, final long end) {
	checkIsInMulti();
	client.ltrim(key, start, end);
	return client.getStatusCodeReply();
    }

    /**
     * Return the specified element of the list stored at the specified key. 0
     * is the first element, 1 the second and so on. Negative indexes are
     * supported, for example -1 is the last element, -2 the penultimate and so
     * on.
     * <p>
     * If the value stored at key is not of list type an error is returned. If
     * the index is out of range a 'nil' reply is returned.
     * <p>
     * Note that even if the average time complexity is O(n) asking for the
     * first or the last element of the list is O(1).
     * <p>
     * Time complexity: O(n) (with n being the length of the list)
     * 
     * @param key
     * @param index
     * @return Bulk reply, specifically the requested element
     */
    public String lindex(final String key, final long index) {
	checkIsInMulti();
	client.lindex(key, index);
	return client.getBulkReply();
    }

    /**
     * Set a new value as the element at index position of the List at key.
     * <p>
     * Out of range indexes will generate an error.
     * <p>
     * Similarly to other list commands accepting indexes, the index can be
     * negative to access elements starting from the end of the list. So -1 is
     * the last element, -2 is the penultimate, and so forth.
     * <p>
     * <b>Time complexity:</b>
     * <p>
     * O(N) (with N being the length of the list), setting the first or last
     * elements of the list is O(1).
     * 
     * @see #lindex(String, long)
     * 
     * @param key
     * @param index
     * @param value
     * @return Status code reply
     */
    public String lset(final String key, final long index, final String value) {
	checkIsInMulti();
	client.lset(key, index, value);
	return client.getStatusCodeReply();
    }

    /**
     * Remove the first count occurrences of the value element from the list. If
     * count is zero all the elements are removed. If count is negative elements
     * are removed from tail to head, instead to go from head to tail that is
     * the normal behaviour. So for example LREM with count -2 and hello as
     * value to remove against the list (a,b,c,hello,x,hello,hello) will lave
     * the list (a,b,c,hello,x). The number of removed elements is returned as
     * an integer, see below for more information about the returned value. Note
     * that non existing keys are considered like empty lists by LREM, so LREM
     * against non existing keys will always return 0.
     * <p>
     * Time complexity: O(N) (with N being the length of the list)
     * 
     * @param key
     * @param count
     * @param value
     * @return Integer Reply, specifically: The number of removed elements if
     *         the operation succeeded
     */
    public Long lrem(final String key, final long count, final String value) {
	checkIsInMulti();
	client.lrem(key, count, value);
	return client.getIntegerReply();
    }

    /**
     * Atomically return and remove the first (LPOP) or last (RPOP) element of
     * the list. For example if the list contains the elements "a","b","c" LPOP
     * will return "a" and the list will become "b","c".
     * <p>
     * If the key does not exist or the list is already empty the special value
     * 'nil' is returned.
     * 
     * @see #rpop(String)
     * 
     * @param key
     * @return Bulk reply
     */
    public String lpop(final String key) {
	checkIsInMulti();
	client.lpop(key);
	return client.getBulkReply();
    }

    /**
     * Atomically return and remove the first (LPOP) or last (RPOP) element of
     * the list. For example if the list contains the elements "a","b","c" LPOP
     * will return "a" and the list will become "b","c".
     * <p>
     * If the key does not exist or the list is already empty the special value
     * 'nil' is returned.
     * 
     * @see #lpop(String)
     * 
     * @param key
     * @return Bulk reply
     */
    public String rpop(final String key) {
	checkIsInMulti();
	client.rpop(key);
	return client.getBulkReply();
    }

    /**
     * Atomically return and remove the last (tail) element of the srckey list,
     * and push the element as the first (head) element of the dstkey list. For
     * example if the source list contains the elements "a","b","c" and the
     * destination list contains the elements "foo","bar" after an RPOPLPUSH
     * command the content of the two lists will be "a","b" and "c","foo","bar".
     * <p>
     * If the key does not exist or the list is already empty the special value
     * 'nil' is returned. If the srckey and dstkey are the same the operation is
     * equivalent to removing the last element from the list and pusing it as
     * first element of the list, so it's a "list rotation" command.
     * <p>
     * Time complexity: O(1)
     * 
     * @param srckey
     * @param dstkey
     * @return Bulk reply
     */
    public String rpoplpush(final String srckey, final String dstkey) {
	checkIsInMulti();
	client.rpoplpush(srckey, dstkey);
	return client.getBulkReply();
    }

    /**
     * Add the specified member to the set value stored at key. If member is
     * already a member of the set no operation is performed. If key does not
     * exist a new set with the specified member as sole member is created. If
     * the key exists but does not hold a set value an error is returned.
     * <p>
     * Time complexity O(1)
     * 
     * @param key
     * @param members
     * @return Integer reply, specifically: 1 if the new element was added 0 if
     *         the element was already a member of the set
     */
<<<<<<< HEAD
    public Long sadd(final String key, final String member) {
	checkIsInMulti();
	client.sadd(key, member);
	return client.getIntegerReply();
=======
    public Long sadd(final String key, final String... members) {
        checkIsInMulti();
        client.sadd(key, members);
        return client.getIntegerReply();
>>>>>>> dd88c51d
    }

    /**
     * Return all the members (elements) of the set value stored at key. This is
     * just syntax glue for {@link #sinter(String...) SINTER}.
     * <p>
     * Time complexity O(N)
     * 
     * @param key
     * @return Multi bulk reply
     */
    public Set<String> smembers(final String key) {
	checkIsInMulti();
	client.smembers(key);
	final List<String> members = client.getMultiBulkReply();
	return new HashSet<String>(members);
    }

    /**
     * Remove the specified member from the set value stored at key. If member
     * was not a member of the set no operation is performed. If key does not
     * hold a set value an error is returned.
     * <p>
     * Time complexity O(1)
     * 
     * @param key
     * @param members
     * @return Integer reply, specifically: 1 if the new element was removed 0
     *         if the new element was not a member of the set
     */
<<<<<<< HEAD
    public Long srem(final String key, final String member) {
	checkIsInMulti();
	client.srem(key, member);
	return client.getIntegerReply();
=======
    public Long srem(final String key, final String... members) {
        checkIsInMulti();
        client.srem(key, members);
        return client.getIntegerReply();
>>>>>>> dd88c51d
    }

    /**
     * Remove a random element from a Set returning it as return value. If the
     * Set is empty or the key does not exist, a nil object is returned.
     * <p>
     * The {@link #srandmember(String)} command does a similar work but the
     * returned element is not removed from the Set.
     * <p>
     * Time complexity O(1)
     * 
     * @param key
     * @return Bulk reply
     */
    public String spop(final String key) {
	checkIsInMulti();
	client.spop(key);
	return client.getBulkReply();
    }

    /**
     * Move the specifided member from the set at srckey to the set at dstkey.
     * This operation is atomic, in every given moment the element will appear
     * to be in the source or destination set for accessing clients.
     * <p>
     * If the source set does not exist or does not contain the specified
     * element no operation is performed and zero is returned, otherwise the
     * element is removed from the source set and added to the destination set.
     * On success one is returned, even if the element was already present in
     * the destination set.
     * <p>
     * An error is raised if the source or destination keys contain a non Set
     * value.
     * <p>
     * Time complexity O(1)
     * 
     * @param srckey
     * @param dstkey
     * @param member
     * @return Integer reply, specifically: 1 if the element was moved 0 if the
     *         element was not found on the first set and no operation was
     *         performed
     */
    public Long smove(final String srckey, final String dstkey,
	    final String member) {
	checkIsInMulti();
	client.smove(srckey, dstkey, member);
	return client.getIntegerReply();
    }

    /**
     * Return the set cardinality (number of elements). If the key does not
     * exist 0 is returned, like for empty sets.
     * 
     * @param key
     * @return Integer reply, specifically: the cardinality (number of elements)
     *         of the set as an integer.
     */
    public Long scard(final String key) {
	checkIsInMulti();
	client.scard(key);
	return client.getIntegerReply();
    }

    /**
     * Return 1 if member is a member of the set stored at key, otherwise 0 is
     * returned.
     * <p>
     * Time complexity O(1)
     * 
     * @param key
     * @param member
     * @return Integer reply, specifically: 1 if the element is a member of the
     *         set 0 if the element is not a member of the set OR if the key
     *         does not exist
     */
    public Boolean sismember(final String key, final String member) {
	checkIsInMulti();
	client.sismember(key, member);
	return client.getIntegerReply() == 1;
    }

    /**
     * Return the members of a set resulting from the intersection of all the
     * sets hold at the specified keys. Like in
     * {@link #lrange(String, long, long) LRANGE} the result is sent to the
     * client as a multi-bulk reply (see the protocol specification for more
     * information). If just a single key is specified, then this command
     * produces the same result as {@link #smembers(String) SMEMBERS}. Actually
     * SMEMBERS is just syntax sugar for SINTER.
     * <p>
     * Non existing keys are considered like empty sets, so if one of the keys
     * is missing an empty set is returned (since the intersection with an empty
     * set always is an empty set).
     * <p>
     * Time complexity O(N*M) worst case where N is the cardinality of the
     * smallest set and M the number of sets
     * 
     * @param keys
     * @return Multi bulk reply, specifically the list of common elements.
     */
    public Set<String> sinter(final String... keys) {
	checkIsInMulti();
	client.sinter(keys);
	final List<String> members = client.getMultiBulkReply();
	return new HashSet<String>(members);
    }

    /**
     * This commnad works exactly like {@link #sinter(String...) SINTER} but
     * instead of being returned the resulting set is sotred as dstkey.
     * <p>
     * Time complexity O(N*M) worst case where N is the cardinality of the
     * smallest set and M the number of sets
     * 
     * @param dstkey
     * @param keys
     * @return Status code reply
     */
    public Long sinterstore(final String dstkey, final String... keys) {
	checkIsInMulti();
	client.sinterstore(dstkey, keys);
	return client.getIntegerReply();
    }

    /**
     * Return the members of a set resulting from the union of all the sets hold
     * at the specified keys. Like in {@link #lrange(String, long, long) LRANGE}
     * the result is sent to the client as a multi-bulk reply (see the protocol
     * specification for more information). If just a single key is specified,
     * then this command produces the same result as {@link #smembers(String)
     * SMEMBERS}.
     * <p>
     * Non existing keys are considered like empty sets.
     * <p>
     * Time complexity O(N) where N is the total number of elements in all the
     * provided sets
     * 
     * @param keys
     * @return Multi bulk reply, specifically the list of common elements.
     */
    public Set<String> sunion(final String... keys) {
	checkIsInMulti();
	client.sunion(keys);
	final List<String> members = client.getMultiBulkReply();
	return new HashSet<String>(members);
    }

    /**
     * This command works exactly like {@link #sunion(String...) SUNION} but
     * instead of being returned the resulting set is stored as dstkey. Any
     * existing value in dstkey will be over-written.
     * <p>
     * Time complexity O(N) where N is the total number of elements in all the
     * provided sets
     * 
     * @param dstkey
     * @param keys
     * @return Status code reply
     */
    public Long sunionstore(final String dstkey, final String... keys) {
	checkIsInMulti();
	client.sunionstore(dstkey, keys);
	return client.getIntegerReply();
    }

    /**
     * Return the difference between the Set stored at key1 and all the Sets
     * key2, ..., keyN
     * <p>
     * <b>Example:</b>
     * 
     * <pre>
     * key1 = [x, a, b, c]
     * key2 = [c]
     * key3 = [a, d]
     * SDIFF key1,key2,key3 => [x, b]
     * </pre>
     * 
     * Non existing keys are considered like empty sets.
     * <p>
     * <b>Time complexity:</b>
     * <p>
     * O(N) with N being the total number of elements of all the sets
     * 
     * @param keys
     * @return Return the members of a set resulting from the difference between
     *         the first set provided and all the successive sets.
     */
    public Set<String> sdiff(final String... keys) {
	checkIsInMulti();
	client.sdiff(keys);
	return BuilderFactory.STRING_SET
		.build(client.getBinaryMultiBulkReply());
    }

    /**
     * This command works exactly like {@link #sdiff(String...) SDIFF} but
     * instead of being returned the resulting set is stored in dstkey.
     * 
     * @param dstkey
     * @param keys
     * @return Status code reply
     */
    public Long sdiffstore(final String dstkey, final String... keys) {
	checkIsInMulti();
	client.sdiffstore(dstkey, keys);
	return client.getIntegerReply();
    }

    /**
     * Return a random element from a Set, without removing the element. If the
     * Set is empty or the key does not exist, a nil object is returned.
     * <p>
     * The SPOP command does a similar work but the returned element is popped
     * (removed) from the Set.
     * <p>
     * Time complexity O(1)
     * 
     * @param key
     * @return Bulk reply
     */
    public String srandmember(final String key) {
	checkIsInMulti();
	client.srandmember(key);
	return client.getBulkReply();
    }

    /**
     * Add the specified member having the specifeid score to the sorted set
     * stored at key. If member is already a member of the sorted set the score
     * is updated, and the element reinserted in the right position to ensure
     * sorting. If key does not exist a new sorted set with the specified member
     * as sole member is crated. If the key exists but does not hold a sorted
     * set value an error is returned.
     * <p>
     * The score value can be the string representation of a double precision
     * floating point number.
     * <p>
     * Time complexity O(log(N)) with N being the number of elements in the
     * sorted set
     * 
     * @param key
     * @param score
     * @param member
     * @return Integer reply, specifically: 1 if the new element was added 0 if
     *         the element was already a member of the sorted set and the score
     *         was updated
     */
    public Long zadd(final String key, final double score, final String member) {
	checkIsInMulti();
	client.zadd(key, score, member);
	return client.getIntegerReply();
    }
    
    public Long zadd(final String key, final Map<Double, String> scoreMembers) {
        checkIsInMulti();
        client.zadd(key, scoreMembers);
        return client.getIntegerReply();
    }

    public Set<String> zrange(final String key, final int start, final int end) {
	checkIsInMulti();
	client.zrange(key, start, end);
	final List<String> members = client.getMultiBulkReply();
	return new LinkedHashSet<String>(members);
    }

    /**
     * Remove the specified member from the sorted set value stored at key. If
     * member was not a member of the set no operation is performed. If key does
     * not not hold a set value an error is returned.
     * <p>
     * Time complexity O(log(N)) with N being the number of elements in the
     * sorted set
     * 
     * 
     * 
     * @param key
     * @param members
     * @return Integer reply, specifically: 1 if the new element was removed 0
     *         if the new element was not a member of the set
     */
<<<<<<< HEAD
    public Long zrem(final String key, final String member) {
	checkIsInMulti();
	client.zrem(key, member);
	return client.getIntegerReply();
=======
    public Long zrem(final String key, final String... members) {
        checkIsInMulti();
        client.zrem(key, members);
        return client.getIntegerReply();
>>>>>>> dd88c51d
    }

    /**
     * If member already exists in the sorted set adds the increment to its
     * score and updates the position of the element in the sorted set
     * accordingly. If member does not already exist in the sorted set it is
     * added with increment as score (that is, like if the previous score was
     * virtually zero). If key does not exist a new sorted set with the
     * specified member as sole member is crated. If the key exists but does not
     * hold a sorted set value an error is returned.
     * <p>
     * The score value can be the string representation of a double precision
     * floating point number. It's possible to provide a negative value to
     * perform a decrement.
     * <p>
     * For an introduction to sorted sets check the Introduction to Redis data
     * types page.
     * <p>
     * Time complexity O(log(N)) with N being the number of elements in the
     * sorted set
     * 
     * @param key
     * @param score
     * @param member
     * @return The new score
     */
    public Double zincrby(final String key, final double score,
	    final String member) {
	checkIsInMulti();
	client.zincrby(key, score, member);
	String newscore = client.getBulkReply();
	return Double.valueOf(newscore);
    }

    /**
     * Return the rank (or index) or member in the sorted set at key, with
     * scores being ordered from low to high.
     * <p>
     * When the given member does not exist in the sorted set, the special value
     * 'nil' is returned. The returned rank (or index) of the member is 0-based
     * for both commands.
     * <p>
     * <b>Time complexity:</b>
     * <p>
     * O(log(N))
     * 
     * @see #zrevrank(String, String)
     * 
     * @param key
     * @param member
     * @return Integer reply or a nil bulk reply, specifically: the rank of the
     *         element as an integer reply if the element exists. A nil bulk
     *         reply if there is no such element.
     */
    public Long zrank(final String key, final String member) {
	checkIsInMulti();
	client.zrank(key, member);
	return client.getIntegerReply();
    }

    /**
     * Return the rank (or index) or member in the sorted set at key, with
     * scores being ordered from high to low.
     * <p>
     * When the given member does not exist in the sorted set, the special value
     * 'nil' is returned. The returned rank (or index) of the member is 0-based
     * for both commands.
     * <p>
     * <b>Time complexity:</b>
     * <p>
     * O(log(N))
     * 
     * @see #zrank(String, String)
     * 
     * @param key
     * @param member
     * @return Integer reply or a nil bulk reply, specifically: the rank of the
     *         element as an integer reply if the element exists. A nil bulk
     *         reply if there is no such element.
     */
    public Long zrevrank(final String key, final String member) {
	checkIsInMulti();
	client.zrevrank(key, member);
	return client.getIntegerReply();
    }

    public Set<String> zrevrange(final String key, final int start,
	    final int end) {
	checkIsInMulti();
	client.zrevrange(key, start, end);
	final List<String> members = client.getMultiBulkReply();
	return new LinkedHashSet<String>(members);
    }

    public Set<Tuple> zrangeWithScores(final String key, final int start,
	    final int end) {
	checkIsInMulti();
	client.zrangeWithScores(key, start, end);
	Set<Tuple> set = getTupledSet();
	return set;
    }

    public Set<Tuple> zrevrangeWithScores(final String key, final int start,
	    final int end) {
	checkIsInMulti();
	client.zrevrangeWithScores(key, start, end);
	Set<Tuple> set = getTupledSet();
	return set;
    }

    /**
     * Return the sorted set cardinality (number of elements). If the key does
     * not exist 0 is returned, like for empty sorted sets.
     * <p>
     * Time complexity O(1)
     * 
     * @param key
     * @return the cardinality (number of elements) of the set as an integer.
     */
    public Long zcard(final String key) {
	checkIsInMulti();
	client.zcard(key);
	return client.getIntegerReply();
    }

    /**
     * Return the score of the specified element of the sorted set at key. If
     * the specified element does not exist in the sorted set, or the key does
     * not exist at all, a special 'nil' value is returned.
     * <p>
     * <b>Time complexity:</b> O(1)
     * 
     * @param key
     * @param member
     * @return the score
     */
    public Double zscore(final String key, final String member) {
	checkIsInMulti();
	client.zscore(key, member);
	final String score = client.getBulkReply();
	return (score != null ? new Double(score) : null);
    }

    public String watch(final String... keys) {
	client.watch(keys);
	return client.getStatusCodeReply();
    }

    /**
     * Sort a Set or a List.
     * <p>
     * Sort the elements contained in the List, Set, or Sorted Set value at key.
     * By default sorting is numeric with elements being compared as double
     * precision floating point numbers. This is the simplest form of SORT.
     * 
     * @see #sort(String, String)
     * @see #sort(String, SortingParams)
     * @see #sort(String, SortingParams, String)
     * 
     * 
     * @param key
     * @return Assuming the Set/List at key contains a list of numbers, the
     *         return value will be the list of numbers ordered from the
     *         smallest to the biggest number.
     */
    public List<String> sort(final String key) {
	checkIsInMulti();
	client.sort(key);
	return client.getMultiBulkReply();
    }

    /**
     * Sort a Set or a List accordingly to the specified parameters.
     * <p>
     * <b>examples:</b>
     * <p>
     * Given are the following sets and key/values:
     * 
     * <pre>
     * x = [1, 2, 3]
     * y = [a, b, c]
     * 
     * k1 = z
     * k2 = y
     * k3 = x
     * 
     * w1 = 9
     * w2 = 8
     * w3 = 7
     * </pre>
     * 
     * Sort Order:
     * 
     * <pre>
     * sort(x) or sort(x, sp.asc())
     * -> [1, 2, 3]
     * 
     * sort(x, sp.desc())
     * -> [3, 2, 1]
     * 
     * sort(y)
     * -> [c, a, b]
     * 
     * sort(y, sp.alpha())
     * -> [a, b, c]
     * 
     * sort(y, sp.alpha().desc())
     * -> [c, a, b]
     * </pre>
     * 
     * Limit (e.g. for Pagination):
     * 
     * <pre>
     * sort(x, sp.limit(0, 2))
     * -> [1, 2]
     * 
     * sort(y, sp.alpha().desc().limit(1, 2))
     * -> [b, a]
     * </pre>
     * 
     * Sorting by external keys:
     * 
     * <pre>
     * sort(x, sb.by(w*))
     * -> [3, 2, 1]
     * 
     * sort(x, sb.by(w*).desc())
     * -> [1, 2, 3]
     * </pre>
     * 
     * Getting external keys:
     * 
     * <pre>
     * sort(x, sp.by(w*).get(k*))
     * -> [x, y, z]
     * 
     * sort(x, sp.by(w*).get(#).get(k*))
     * -> [3, x, 2, y, 1, z]
     * </pre>
     * 
     * @see #sort(String)
     * @see #sort(String, SortingParams, String)
     * 
     * @param key
     * @param sortingParameters
     * @return a list of sorted elements.
     */
    public List<String> sort(final String key,
	    final SortingParams sortingParameters) {
	checkIsInMulti();
	client.sort(key, sortingParameters);
	return client.getMultiBulkReply();
    }

    /**
     * BLPOP (and BRPOP) is a blocking list pop primitive. You can see this
     * commands as blocking versions of LPOP and RPOP able to block if the
     * specified keys don't exist or contain empty lists.
     * <p>
     * The following is a description of the exact semantic. We describe BLPOP
     * but the two commands are identical, the only difference is that BLPOP
     * pops the element from the left (head) of the list, and BRPOP pops from
     * the right (tail).
     * <p>
     * <b>Non blocking behavior</b>
     * <p>
     * When BLPOP is called, if at least one of the specified keys contain a non
     * empty list, an element is popped from the head of the list and returned
     * to the caller together with the name of the key (BLPOP returns a two
     * elements array, the first element is the key, the second the popped
     * value).
     * <p>
     * Keys are scanned from left to right, so for instance if you issue BLPOP
     * list1 list2 list3 0 against a dataset where list1 does not exist but
     * list2 and list3 contain non empty lists, BLPOP guarantees to return an
     * element from the list stored at list2 (since it is the first non empty
     * list starting from the left).
     * <p>
     * <b>Blocking behavior</b>
     * <p>
     * If none of the specified keys exist or contain non empty lists, BLPOP
     * blocks until some other client performs a LPUSH or an RPUSH operation
     * against one of the lists.
     * <p>
     * Once new data is present on one of the lists, the client finally returns
     * with the name of the key unblocking it and the popped value.
     * <p>
     * When blocking, if a non-zero timeout is specified, the client will
     * unblock returning a nil special value if the specified amount of seconds
     * passed without a push operation against at least one of the specified
     * keys.
     * <p>
     * The timeout argument is interpreted as an integer value. A timeout of
     * zero means instead to block forever.
     * <p>
     * <b>Multiple clients blocking for the same keys</b>
     * <p>
     * Multiple clients can block for the same key. They are put into a queue,
     * so the first to be served will be the one that started to wait earlier,
     * in a first-blpopping first-served fashion.
     * <p>
     * <b>blocking POP inside a MULTI/EXEC transaction</b>
     * <p>
     * BLPOP and BRPOP can be used with pipelining (sending multiple commands
     * and reading the replies in batch), but it does not make sense to use
     * BLPOP or BRPOP inside a MULTI/EXEC block (a Redis transaction).
     * <p>
     * The behavior of BLPOP inside MULTI/EXEC when the list is empty is to
     * return a multi-bulk nil reply, exactly what happens when the timeout is
     * reached. If you like science fiction, think at it like if inside
     * MULTI/EXEC the time will flow at infinite speed :)
     * <p>
     * Time complexity: O(1)
     * 
     * @see #brpop(int, String...)
     * 
     * @param timeout
     * @param keys
     * @return BLPOP returns a two-elements array via a multi bulk reply in
     *         order to return both the unblocking key and the popped value.
     *         <p>
     *         When a non-zero timeout is specified, and the BLPOP operation
     *         timed out, the return value is a nil multi bulk reply. Most
     *         client values will return false or nil accordingly to the
     *         programming language used.
     */
    public List<String> blpop(final int timeout, final String... keys) {
	checkIsInMulti();
	List<String> args = new ArrayList<String>();
	for (String arg : keys) {
	    args.add(arg);
	}
	args.add(String.valueOf(timeout));

	client.blpop(args.toArray(new String[args.size()]));
	client.setTimeoutInfinite();
	final List<String> multiBulkReply = client.getMultiBulkReply();
	client.rollbackTimeout();
	return multiBulkReply;
    }

    /**
     * Sort a Set or a List accordingly to the specified parameters and store
     * the result at dstkey.
     * 
     * @see #sort(String, SortingParams)
     * @see #sort(String)
     * @see #sort(String, String)
     * 
     * @param key
     * @param sortingParameters
     * @param dstkey
     * @return The number of elements of the list at dstkey.
     */
    public Long sort(final String key, final SortingParams sortingParameters,
	    final String dstkey) {
	checkIsInMulti();
	client.sort(key, sortingParameters, dstkey);
	return client.getIntegerReply();
    }

    /**
     * Sort a Set or a List and Store the Result at dstkey.
     * <p>
     * Sort the elements contained in the List, Set, or Sorted Set value at key
     * and store the result at dstkey. By default sorting is numeric with
     * elements being compared as double precision floating point numbers. This
     * is the simplest form of SORT.
     * 
     * @see #sort(String)
     * @see #sort(String, SortingParams)
     * @see #sort(String, SortingParams, String)
     * 
     * @param key
     * @param dstkey
     * @return The number of elements of the list at dstkey.
     */
    public Long sort(final String key, final String dstkey) {
	checkIsInMulti();
	client.sort(key, dstkey);
	return client.getIntegerReply();
    }

    /**
     * BLPOP (and BRPOP) is a blocking list pop primitive. You can see this
     * commands as blocking versions of LPOP and RPOP able to block if the
     * specified keys don't exist or contain empty lists.
     * <p>
     * The following is a description of the exact semantic. We describe BLPOP
     * but the two commands are identical, the only difference is that BLPOP
     * pops the element from the left (head) of the list, and BRPOP pops from
     * the right (tail).
     * <p>
     * <b>Non blocking behavior</b>
     * <p>
     * When BLPOP is called, if at least one of the specified keys contain a non
     * empty list, an element is popped from the head of the list and returned
     * to the caller together with the name of the key (BLPOP returns a two
     * elements array, the first element is the key, the second the popped
     * value).
     * <p>
     * Keys are scanned from left to right, so for instance if you issue BLPOP
     * list1 list2 list3 0 against a dataset where list1 does not exist but
     * list2 and list3 contain non empty lists, BLPOP guarantees to return an
     * element from the list stored at list2 (since it is the first non empty
     * list starting from the left).
     * <p>
     * <b>Blocking behavior</b>
     * <p>
     * If none of the specified keys exist or contain non empty lists, BLPOP
     * blocks until some other client performs a LPUSH or an RPUSH operation
     * against one of the lists.
     * <p>
     * Once new data is present on one of the lists, the client finally returns
     * with the name of the key unblocking it and the popped value.
     * <p>
     * When blocking, if a non-zero timeout is specified, the client will
     * unblock returning a nil special value if the specified amount of seconds
     * passed without a push operation against at least one of the specified
     * keys.
     * <p>
     * The timeout argument is interpreted as an integer value. A timeout of
     * zero means instead to block forever.
     * <p>
     * <b>Multiple clients blocking for the same keys</b>
     * <p>
     * Multiple clients can block for the same key. They are put into a queue,
     * so the first to be served will be the one that started to wait earlier,
     * in a first-blpopping first-served fashion.
     * <p>
     * <b>blocking POP inside a MULTI/EXEC transaction</b>
     * <p>
     * BLPOP and BRPOP can be used with pipelining (sending multiple commands
     * and reading the replies in batch), but it does not make sense to use
     * BLPOP or BRPOP inside a MULTI/EXEC block (a Redis transaction).
     * <p>
     * The behavior of BLPOP inside MULTI/EXEC when the list is empty is to
     * return a multi-bulk nil reply, exactly what happens when the timeout is
     * reached. If you like science fiction, think at it like if inside
     * MULTI/EXEC the time will flow at infinite speed :)
     * <p>
     * Time complexity: O(1)
     * 
     * @see #blpop(int, String...)
     * 
     * @param timeout
     * @param keys
     * @return BLPOP returns a two-elements array via a multi bulk reply in
     *         order to return both the unblocking key and the popped value.
     *         <p>
     *         When a non-zero timeout is specified, and the BLPOP operation
     *         timed out, the return value is a nil multi bulk reply. Most
     *         client values will return false or nil accordingly to the
     *         programming language used.
     */
    public List<String> brpop(final int timeout, final String... keys) {
	checkIsInMulti();
	List<String> args = new ArrayList<String>();
	for (String arg : keys) {
	    args.add(arg);
	}
	args.add(String.valueOf(timeout));

	client.brpop(args.toArray(new String[args.size()]));
	client.setTimeoutInfinite();
	List<String> multiBulkReply = client.getMultiBulkReply();
	client.rollbackTimeout();

	return multiBulkReply;
    }

    /**
     * Request for authentication in a password protected Redis server. A Redis
     * server can be instructed to require a password before to allow clients to
     * issue commands. This is done using the requirepass directive in the Redis
     * configuration file. If the password given by the client is correct the
     * server replies with an OK status code reply and starts accepting commands
     * from the client. Otherwise an error is returned and the clients needs to
     * try a new password. Note that for the high performance nature of Redis it
     * is possible to try a lot of passwords in parallel in very short time, so
     * make sure to generate a strong and very long password so that this attack
     * is infeasible.
     * 
     * @param password
     * @return Status code reply
     */

    public String auth(final String password) {
	checkIsInMulti();
	client.auth(password);
	return client.getStatusCodeReply();
    }

    public void subscribe(JedisPubSub jedisPubSub, String... channels) {
	checkIsInMulti();
	connect();
	client.setTimeoutInfinite();
	jedisPubSub.proceed(client, channels);
	client.rollbackTimeout();
    }

    public Long publish(String channel, String message) {
	checkIsInMulti();
	client.publish(channel, message);
	return client.getIntegerReply();
    }

    public void psubscribe(JedisPubSub jedisPubSub, String... patterns) {
	checkIsInMulti();
	connect();
	client.setTimeoutInfinite();
	jedisPubSub.proceedWithPatterns(client, patterns);
	client.rollbackTimeout();
    }

    public Long zcount(final String key, final double min, final double max) {
	checkIsInMulti();
	client.zcount(key, min, max);
	return client.getIntegerReply();
    }

    /**
     * Return the all the elements in the sorted set at key with a score between
     * min and max (including elements with score equal to min or max).
     * <p>
     * The elements having the same score are returned sorted lexicographically
     * as ASCII strings (this follows from a property of Redis sorted sets and
     * does not involve further computation).
     * <p>
     * Using the optional
     * {@link #zrangeByScore(String, double, double, int, int) LIMIT} it's
     * possible to get only a range of the matching elements in an SQL-alike
     * way. Note that if offset is large the commands needs to traverse the list
     * for offset elements and this adds up to the O(M) figure.
     * <p>
     * The {@link #zcount(String, double, double) ZCOUNT} command is similar to
     * {@link #zrangeByScore(String, double, double) ZRANGEBYSCORE} but instead
     * of returning the actual elements in the specified interval, it just
     * returns the number of matching elements.
     * <p>
     * <b>Exclusive intervals and infinity</b>
     * <p>
     * min and max can be -inf and +inf, so that you are not required to know
     * what's the greatest or smallest element in order to take, for instance,
     * elements "up to a given value".
     * <p>
     * Also while the interval is for default closed (inclusive) it's possible
     * to specify open intervals prefixing the score with a "(" character, so
     * for instance:
     * <p>
     * {@code ZRANGEBYSCORE zset (1.3 5}
     * <p>
     * Will return all the values with score > 1.3 and <= 5, while for instance:
     * <p>
     * {@code ZRANGEBYSCORE zset (5 (10}
     * <p>
     * Will return all the values with score > 5 and < 10 (5 and 10 excluded).
     * <p>
     * <b>Time complexity:</b>
     * <p>
     * O(log(N))+O(M) with N being the number of elements in the sorted set and
     * M the number of elements returned by the command, so if M is constant
     * (for instance you always ask for the first ten elements with LIMIT) you
     * can consider it O(log(N))
     * 
     * @see #zrangeByScore(String, double, double)
     * @see #zrangeByScore(String, double, double, int, int)
     * @see #zrangeByScoreWithScores(String, double, double)
     * @see #zrangeByScoreWithScores(String, String, String)
     * @see #zrangeByScoreWithScores(String, double, double, int, int)
     * @see #zcount(String, double, double)
     * 
     * @param key
     * @param min
     * @param max
     * @return Multi bulk reply specifically a list of elements in the specified
     *         score range.
     */
    public Set<String> zrangeByScore(final String key, final double min,
	    final double max) {
	checkIsInMulti();
	client.zrangeByScore(key, min, max);
	return new LinkedHashSet<String>(client.getMultiBulkReply());
    }

    public Set<String> zrangeByScore(final String key, final String min,
	    final String max) {
	checkIsInMulti();
	client.zrangeByScore(key, min, max);
	return new LinkedHashSet<String>(client.getMultiBulkReply());
    }

    /**
     * Return the all the elements in the sorted set at key with a score between
     * min and max (including elements with score equal to min or max).
     * <p>
     * The elements having the same score are returned sorted lexicographically
     * as ASCII strings (this follows from a property of Redis sorted sets and
     * does not involve further computation).
     * <p>
     * Using the optional
     * {@link #zrangeByScore(String, double, double, int, int) LIMIT} it's
     * possible to get only a range of the matching elements in an SQL-alike
     * way. Note that if offset is large the commands needs to traverse the list
     * for offset elements and this adds up to the O(M) figure.
     * <p>
     * The {@link #zcount(String, double, double) ZCOUNT} command is similar to
     * {@link #zrangeByScore(String, double, double) ZRANGEBYSCORE} but instead
     * of returning the actual elements in the specified interval, it just
     * returns the number of matching elements.
     * <p>
     * <b>Exclusive intervals and infinity</b>
     * <p>
     * min and max can be -inf and +inf, so that you are not required to know
     * what's the greatest or smallest element in order to take, for instance,
     * elements "up to a given value".
     * <p>
     * Also while the interval is for default closed (inclusive) it's possible
     * to specify open intervals prefixing the score with a "(" character, so
     * for instance:
     * <p>
     * {@code ZRANGEBYSCORE zset (1.3 5}
     * <p>
     * Will return all the values with score > 1.3 and <= 5, while for instance:
     * <p>
     * {@code ZRANGEBYSCORE zset (5 (10}
     * <p>
     * Will return all the values with score > 5 and < 10 (5 and 10 excluded).
     * <p>
     * <b>Time complexity:</b>
     * <p>
     * O(log(N))+O(M) with N being the number of elements in the sorted set and
     * M the number of elements returned by the command, so if M is constant
     * (for instance you always ask for the first ten elements with LIMIT) you
     * can consider it O(log(N))
     * 
     * @see #zrangeByScore(String, double, double)
     * @see #zrangeByScore(String, double, double, int, int)
     * @see #zrangeByScoreWithScores(String, double, double)
     * @see #zrangeByScoreWithScores(String, double, double, int, int)
     * @see #zcount(String, double, double)
     * 
     * @param key
     * @param min
     * @param max
     * @return Multi bulk reply specifically a list of elements in the specified
     *         score range.
     */
    public Set<String> zrangeByScore(final String key, final double min,
	    final double max, final int offset, final int count) {
	checkIsInMulti();
	client.zrangeByScore(key, min, max, offset, count);
	return new LinkedHashSet<String>(client.getMultiBulkReply());
    }

    /**
     * Return the all the elements in the sorted set at key with a score between
     * min and max (including elements with score equal to min or max).
     * <p>
     * The elements having the same score are returned sorted lexicographically
     * as ASCII strings (this follows from a property of Redis sorted sets and
     * does not involve further computation).
     * <p>
     * Using the optional
     * {@link #zrangeByScore(String, double, double, int, int) LIMIT} it's
     * possible to get only a range of the matching elements in an SQL-alike
     * way. Note that if offset is large the commands needs to traverse the list
     * for offset elements and this adds up to the O(M) figure.
     * <p>
     * The {@link #zcount(String, double, double) ZCOUNT} command is similar to
     * {@link #zrangeByScore(String, double, double) ZRANGEBYSCORE} but instead
     * of returning the actual elements in the specified interval, it just
     * returns the number of matching elements.
     * <p>
     * <b>Exclusive intervals and infinity</b>
     * <p>
     * min and max can be -inf and +inf, so that you are not required to know
     * what's the greatest or smallest element in order to take, for instance,
     * elements "up to a given value".
     * <p>
     * Also while the interval is for default closed (inclusive) it's possible
     * to specify open intervals prefixing the score with a "(" character, so
     * for instance:
     * <p>
     * {@code ZRANGEBYSCORE zset (1.3 5}
     * <p>
     * Will return all the values with score > 1.3 and <= 5, while for instance:
     * <p>
     * {@code ZRANGEBYSCORE zset (5 (10}
     * <p>
     * Will return all the values with score > 5 and < 10 (5 and 10 excluded).
     * <p>
     * <b>Time complexity:</b>
     * <p>
     * O(log(N))+O(M) with N being the number of elements in the sorted set and
     * M the number of elements returned by the command, so if M is constant
     * (for instance you always ask for the first ten elements with LIMIT) you
     * can consider it O(log(N))
     * 
     * @see #zrangeByScore(String, double, double)
     * @see #zrangeByScore(String, double, double, int, int)
     * @see #zrangeByScoreWithScores(String, double, double)
     * @see #zrangeByScoreWithScores(String, double, double, int, int)
     * @see #zcount(String, double, double)
     * 
     * @param key
     * @param min
     * @param max
     * @return Multi bulk reply specifically a list of elements in the specified
     *         score range.
     */
    public Set<Tuple> zrangeByScoreWithScores(final String key,
	    final double min, final double max) {
	checkIsInMulti();
	client.zrangeByScoreWithScores(key, min, max);
	Set<Tuple> set = getTupledSet();
	return set;
    }

    /**
     * Return the all the elements in the sorted set at key with a score between
     * min and max (including elements with score equal to min or max).
     * <p>
     * The elements having the same score are returned sorted lexicographically
     * as ASCII strings (this follows from a property of Redis sorted sets and
     * does not involve further computation).
     * <p>
     * Using the optional
     * {@link #zrangeByScore(String, double, double, int, int) LIMIT} it's
     * possible to get only a range of the matching elements in an SQL-alike
     * way. Note that if offset is large the commands needs to traverse the list
     * for offset elements and this adds up to the O(M) figure.
     * <p>
     * The {@link #zcount(String, double, double) ZCOUNT} command is similar to
     * {@link #zrangeByScore(String, double, double) ZRANGEBYSCORE} but instead
     * of returning the actual elements in the specified interval, it just
     * returns the number of matching elements.
     * <p>
     * <b>Exclusive intervals and infinity</b>
     * <p>
     * min and max can be -inf and +inf, so that you are not required to know
     * what's the greatest or smallest element in order to take, for instance,
     * elements "up to a given value".
     * <p>
     * Also while the interval is for default closed (inclusive) it's possible
     * to specify open intervals prefixing the score with a "(" character, so
     * for instance:
     * <p>
     * {@code ZRANGEBYSCORE zset (1.3 5}
     * <p>
     * Will return all the values with score > 1.3 and <= 5, while for instance:
     * <p>
     * {@code ZRANGEBYSCORE zset (5 (10}
     * <p>
     * Will return all the values with score > 5 and < 10 (5 and 10 excluded).
     * <p>
     * <b>Time complexity:</b>
     * <p>
     * O(log(N))+O(M) with N being the number of elements in the sorted set and
     * M the number of elements returned by the command, so if M is constant
     * (for instance you always ask for the first ten elements with LIMIT) you
     * can consider it O(log(N))
     * 
     * @see #zrangeByScore(String, double, double)
     * @see #zrangeByScore(String, double, double, int, int)
     * @see #zrangeByScoreWithScores(String, double, double)
     * @see #zrangeByScoreWithScores(String, double, double, int, int)
     * @see #zcount(String, double, double)
     * 
     * @param key
     * @param min
     * @param max
     * @return Multi bulk reply specifically a list of elements in the specified
     *         score range.
     */
    public Set<Tuple> zrangeByScoreWithScores(final String key,
	    final double min, final double max, final int offset,
	    final int count) {
	checkIsInMulti();
	client.zrangeByScoreWithScores(key, min, max, offset, count);
	Set<Tuple> set = getTupledSet();
	return set;
    }

    private Set<Tuple> getTupledSet() {
	checkIsInMulti();
	List<String> membersWithScores = client.getMultiBulkReply();
	Set<Tuple> set = new LinkedHashSet<Tuple>();
	Iterator<String> iterator = membersWithScores.iterator();
	while (iterator.hasNext()) {
	    set.add(new Tuple(iterator.next(), Double.valueOf(iterator.next())));
	}
	return set;
    }

    public Set<String> zrevrangeByScore(final String key, final double max,
	    final double min) {
	checkIsInMulti();
	client.zrevrangeByScore(key, max, min);
	return new LinkedHashSet<String>(client.getMultiBulkReply());
    }

    public Set<String> zrevrangeByScore(final String key, final String max,
	    final String min) {
	checkIsInMulti();
	client.zrevrangeByScore(key, max, min);
	return new LinkedHashSet<String>(client.getMultiBulkReply());
    }

    public Set<String> zrevrangeByScore(final String key, final double max,
	    final double min, final int offset, final int count) {
	checkIsInMulti();
	client.zrevrangeByScore(key, max, min, offset, count);
	return new LinkedHashSet<String>(client.getMultiBulkReply());
    }

    public Set<Tuple> zrevrangeByScoreWithScores(final String key,
	    final double max, final double min) {
	checkIsInMulti();
	client.zrevrangeByScoreWithScores(key, max, min);
	Set<Tuple> set = getTupledSet();
	return set;
    }

    public Set<Tuple> zrevrangeByScoreWithScores(final String key,
	    final double max, final double min, final int offset,
	    final int count) {
	checkIsInMulti();
	client.zrevrangeByScoreWithScores(key, max, min, offset, count);
	Set<Tuple> set = getTupledSet();
	return set;
    }

    /**
     * Remove all elements in the sorted set at key with rank between start and
     * end. Start and end are 0-based with rank 0 being the element with the
     * lowest score. Both start and end can be negative numbers, where they
     * indicate offsets starting at the element with the highest rank. For
     * example: -1 is the element with the highest score, -2 the element with
     * the second highest score and so forth.
     * <p>
     * <b>Time complexity:</b> O(log(N))+O(M) with N being the number of
     * elements in the sorted set and M the number of elements removed by the
     * operation
     * 
     */
    public Long zremrangeByRank(final String key, final int start, final int end) {
	checkIsInMulti();
	client.zremrangeByRank(key, start, end);
	return client.getIntegerReply();
    }

    /**
     * Remove all the elements in the sorted set at key with a score between min
     * and max (including elements with score equal to min or max).
     * <p>
     * <b>Time complexity:</b>
     * <p>
     * O(log(N))+O(M) with N being the number of elements in the sorted set and
     * M the number of elements removed by the operation
     * 
     * @param key
     * @param start
     * @param end
     * @return Integer reply, specifically the number of elements removed.
     */
    public Long zremrangeByScore(final String key, final double start,
	    final double end) {
	checkIsInMulti();
	client.zremrangeByScore(key, start, end);
	return client.getIntegerReply();
    }

    /**
     * Creates a union or intersection of N sorted sets given by keys k1 through
     * kN, and stores it at dstkey. It is mandatory to provide the number of
     * input keys N, before passing the input keys and the other (optional)
     * arguments.
     * <p>
     * As the terms imply, the {@link #zinterstore(String, String...)
     * ZINTERSTORE} command requires an element to be present in each of the
     * given inputs to be inserted in the result. The
     * {@link #zunionstore(String, String...) ZUNIONSTORE} command inserts all
     * elements across all inputs.
     * <p>
     * Using the WEIGHTS option, it is possible to add weight to each input
     * sorted set. This means that the score of each element in the sorted set
     * is first multiplied by this weight before being passed to the
     * aggregation. When this option is not given, all weights default to 1.
     * <p>
     * With the AGGREGATE option, it's possible to specify how the results of
     * the union or intersection are aggregated. This option defaults to SUM,
     * where the score of an element is summed across the inputs where it
     * exists. When this option is set to be either MIN or MAX, the resulting
     * set will contain the minimum or maximum score of an element across the
     * inputs where it exists.
     * <p>
     * <b>Time complexity:</b> O(N) + O(M log(M)) with N being the sum of the
     * sizes of the input sorted sets, and M being the number of elements in the
     * resulting sorted set
     * 
     * @see #zunionstore(String, String...)
     * @see #zunionstore(String, ZParams, String...)
     * @see #zinterstore(String, String...)
     * @see #zinterstore(String, ZParams, String...)
     * 
     * @param dstkey
     * @param sets
     * @return Integer reply, specifically the number of elements in the sorted
     *         set at dstkey
     */
    public Long zunionstore(final String dstkey, final String... sets) {
	checkIsInMulti();
	client.zunionstore(dstkey, sets);
	return client.getIntegerReply();
    }

    /**
     * Creates a union or intersection of N sorted sets given by keys k1 through
     * kN, and stores it at dstkey. It is mandatory to provide the number of
     * input keys N, before passing the input keys and the other (optional)
     * arguments.
     * <p>
     * As the terms imply, the {@link #zinterstore(String, String...)
     * ZINTERSTORE} command requires an element to be present in each of the
     * given inputs to be inserted in the result. The
     * {@link #zunionstore(String, String...) ZUNIONSTORE} command inserts all
     * elements across all inputs.
     * <p>
     * Using the WEIGHTS option, it is possible to add weight to each input
     * sorted set. This means that the score of each element in the sorted set
     * is first multiplied by this weight before being passed to the
     * aggregation. When this option is not given, all weights default to 1.
     * <p>
     * With the AGGREGATE option, it's possible to specify how the results of
     * the union or intersection are aggregated. This option defaults to SUM,
     * where the score of an element is summed across the inputs where it
     * exists. When this option is set to be either MIN or MAX, the resulting
     * set will contain the minimum or maximum score of an element across the
     * inputs where it exists.
     * <p>
     * <b>Time complexity:</b> O(N) + O(M log(M)) with N being the sum of the
     * sizes of the input sorted sets, and M being the number of elements in the
     * resulting sorted set
     * 
     * @see #zunionstore(String, String...)
     * @see #zunionstore(String, ZParams, String...)
     * @see #zinterstore(String, String...)
     * @see #zinterstore(String, ZParams, String...)
     * 
     * @param dstkey
     * @param sets
     * @param params
     * @return Integer reply, specifically the number of elements in the sorted
     *         set at dstkey
     */
    public Long zunionstore(final String dstkey, final ZParams params,
	    final String... sets) {
	checkIsInMulti();
	client.zunionstore(dstkey, params, sets);
	return client.getIntegerReply();
    }

    /**
     * Creates a union or intersection of N sorted sets given by keys k1 through
     * kN, and stores it at dstkey. It is mandatory to provide the number of
     * input keys N, before passing the input keys and the other (optional)
     * arguments.
     * <p>
     * As the terms imply, the {@link #zinterstore(String, String...)
     * ZINTERSTORE} command requires an element to be present in each of the
     * given inputs to be inserted in the result. The
     * {@link #zunionstore(String, String...) ZUNIONSTORE} command inserts all
     * elements across all inputs.
     * <p>
     * Using the WEIGHTS option, it is possible to add weight to each input
     * sorted set. This means that the score of each element in the sorted set
     * is first multiplied by this weight before being passed to the
     * aggregation. When this option is not given, all weights default to 1.
     * <p>
     * With the AGGREGATE option, it's possible to specify how the results of
     * the union or intersection are aggregated. This option defaults to SUM,
     * where the score of an element is summed across the inputs where it
     * exists. When this option is set to be either MIN or MAX, the resulting
     * set will contain the minimum or maximum score of an element across the
     * inputs where it exists.
     * <p>
     * <b>Time complexity:</b> O(N) + O(M log(M)) with N being the sum of the
     * sizes of the input sorted sets, and M being the number of elements in the
     * resulting sorted set
     * 
     * @see #zunionstore(String, String...)
     * @see #zunionstore(String, ZParams, String...)
     * @see #zinterstore(String, String...)
     * @see #zinterstore(String, ZParams, String...)
     * 
     * @param dstkey
     * @param sets
     * @return Integer reply, specifically the number of elements in the sorted
     *         set at dstkey
     */
    public Long zinterstore(final String dstkey, final String... sets) {
	checkIsInMulti();
	client.zinterstore(dstkey, sets);
	return client.getIntegerReply();
    }

    /**
     * Creates a union or intersection of N sorted sets given by keys k1 through
     * kN, and stores it at dstkey. It is mandatory to provide the number of
     * input keys N, before passing the input keys and the other (optional)
     * arguments.
     * <p>
     * As the terms imply, the {@link #zinterstore(String, String...)
     * ZINTERSTORE} command requires an element to be present in each of the
     * given inputs to be inserted in the result. The
     * {@link #zunionstore(String, String...) ZUNIONSTORE} command inserts all
     * elements across all inputs.
     * <p>
     * Using the WEIGHTS option, it is possible to add weight to each input
     * sorted set. This means that the score of each element in the sorted set
     * is first multiplied by this weight before being passed to the
     * aggregation. When this option is not given, all weights default to 1.
     * <p>
     * With the AGGREGATE option, it's possible to specify how the results of
     * the union or intersection are aggregated. This option defaults to SUM,
     * where the score of an element is summed across the inputs where it
     * exists. When this option is set to be either MIN or MAX, the resulting
     * set will contain the minimum or maximum score of an element across the
     * inputs where it exists.
     * <p>
     * <b>Time complexity:</b> O(N) + O(M log(M)) with N being the sum of the
     * sizes of the input sorted sets, and M being the number of elements in the
     * resulting sorted set
     * 
     * @see #zunionstore(String, String...)
     * @see #zunionstore(String, ZParams, String...)
     * @see #zinterstore(String, String...)
     * @see #zinterstore(String, ZParams, String...)
     * 
     * @param dstkey
     * @param sets
     * @param params
     * @return Integer reply, specifically the number of elements in the sorted
     *         set at dstkey
     */
    public Long zinterstore(final String dstkey, final ZParams params,
	    final String... sets) {
	checkIsInMulti();
	client.zinterstore(dstkey, params, sets);
	return client.getIntegerReply();
    }

    public Long strlen(final String key) {
	client.strlen(key);
	return client.getIntegerReply();
    }

    public Long lpushx(final String key, final String string) {
	client.lpushx(key, string);
	return client.getIntegerReply();
    }

    /**
     * Undo a {@link #expire(String, int) expire} at turning the expire key into
     * a normal key.
     * <p>
     * Time complexity: O(1)
     * 
     * @param key
     * @return Integer reply, specifically: 1: the key is now persist. 0: the
     *         key is not persist (only happens when key not set).
     */
    public Long persist(final String key) {
	client.persist(key);
	return client.getIntegerReply();
    }

    public Long rpushx(final String key, final String string) {
	client.rpushx(key, string);
	return client.getIntegerReply();
    }

    public String echo(final String string) {
	client.echo(string);
	return client.getBulkReply();
    }

    public Long linsert(final String key, final LIST_POSITION where,
	    final String pivot, final String value) {
	client.linsert(key, where, pivot, value);
	return client.getIntegerReply();
    }

    /**
     * Pop a value from a list, push it to another list and return it; or block
     * until one is available
     * 
     * @param source
     * @param destination
     * @param timeout
     * @return the element
     */
    public String brpoplpush(String source, String destination, int timeout) {
	client.brpoplpush(source, destination, timeout);
	client.setTimeoutInfinite();
	String reply = client.getBulkReply();
	client.rollbackTimeout();
	return reply;
    }

    /**
     * Sets or clears the bit at offset in the string value stored at key
     * 
     * @param key
     * @param offset
     * @param value
     * @return
     */
    public Boolean setbit(String key, long offset, boolean value) {
	client.setbit(key, offset, value);
	return client.getIntegerReply() == 1;
    }

    /**
     * Returns the bit value at offset in the string value stored at key
     * 
     * @param key
     * @param offset
     * @return
     */
    public Boolean getbit(String key, long offset) {
	client.getbit(key, offset);
	return client.getIntegerReply() == 1;
    }

    public Long setrange(String key, long offset, String value) {
	client.setrange(key, offset, value);
	return client.getIntegerReply();
    }

    public String getrange(String key, long startOffset, long endOffset) {
	client.getrange(key, startOffset, endOffset);
	return client.getBulkReply();
    }

    /**
     * Retrieve the configuration of a running Redis server. Not all the
     * configuration parameters are supported.
     * <p>
     * CONFIG GET returns the current configuration parameters. This sub command
     * only accepts a single argument, that is glob style pattern. All the
     * configuration parameters matching this parameter are reported as a list
     * of key-value pairs.
     * <p>
     * <b>Example:</b>
     * 
     * <pre>
     * $ redis-cli config get '*'
     * 1. "dbfilename"
     * 2. "dump.rdb"
     * 3. "requirepass"
     * 4. (nil)
     * 5. "masterauth"
     * 6. (nil)
     * 7. "maxmemory"
     * 8. "0\n"
     * 9. "appendfsync"
     * 10. "everysec"
     * 11. "save"
     * 12. "3600 1 300 100 60 10000"
     * 
     * $ redis-cli config get 'm*'
     * 1. "masterauth"
     * 2. (nil)
     * 3. "maxmemory"
     * 4. "0\n"
     * </pre>
     * 
     * @param pattern
     * @return Bulk reply.
     */
    public List<String> configGet(final String pattern) {
	client.configGet(pattern);
	return client.getMultiBulkReply();
    }

    /**
     * Alter the configuration of a running Redis server. Not all the
     * configuration parameters are supported.
     * <p>
     * The list of configuration parameters supported by CONFIG SET can be
     * obtained issuing a {@link #configGet(String) CONFIG GET *} command.
     * <p>
     * The configuration set using CONFIG SET is immediately loaded by the Redis
     * server that will start acting as specified starting from the next
     * command.
     * <p>
     * 
     * <b>Parameters value format</b>
     * <p>
     * The value of the configuration parameter is the same as the one of the
     * same parameter in the Redis configuration file, with the following
     * exceptions:
     * <p>
     * <ul>
     * <li>The save paramter is a list of space-separated integers. Every pair
     * of integers specify the time and number of changes limit to trigger a
     * save. For instance the command CONFIG SET save "3600 10 60 10000" will
     * configure the server to issue a background saving of the RDB file every
     * 3600 seconds if there are at least 10 changes in the dataset, and every
     * 60 seconds if there are at least 10000 changes. To completely disable
     * automatic snapshots just set the parameter as an empty string.
     * <li>All the integer parameters representing memory are returned and
     * accepted only using bytes as unit.
     * </ul>
     * 
     * @param parameter
     * @param value
     * @return Status code reply
     */
    public String configSet(final String parameter, final String value) {
	client.configSet(parameter, value);
	return client.getStatusCodeReply();
    }

    public Object eval(String script, int keyCount, String... params) {
	client.setTimeoutInfinite();
	client.eval(script, keyCount, params);

	return getEvalResult();
    }

    private String[] getParams(List<String> keys, List<String> args) {
	int keyCount = keys.size();
	int argCount = args.size();

	String[] params = new String[keyCount + args.size()];

	for (int i = 0; i < keyCount; i++)
	    params[i] = keys.get(i);

	for (int i = 0; i < argCount; i++)
	    params[keyCount + i] = args.get(i);

	return params;
    }

    public Object eval(String script, List<String> keys, List<String> args) {
	return eval(script, keys.size(), getParams(keys, args));
    }

    public Object eval(String script) {
	return eval(script, 0);
    }

    public Object evalsha(String script) {
	return evalsha(script, 0);
    }

    private Object getEvalResult() {
	Object result = client.getOne();

	if (result instanceof byte[])
	    return SafeEncoder.encode((byte[]) result);

	if (result instanceof List<?>) {
	    List<?> list = (List<?>) result;
	    List<String> listResult = new ArrayList<String>(list.size());
	    for (Object bin : list)
		listResult.add(SafeEncoder.encode((byte[]) bin));

	    return listResult;
	}

	return result;
    }

    public Object evalsha(String sha1, List<String> keys, List<String> args) {
	return evalsha(sha1, keys.size(), getParams(keys, args));
    }

    public Object evalsha(String sha1, int keyCount, String... params) {
	checkIsInMulti();
	client.evalsha(sha1, keyCount, params);

	return getEvalResult();
    }

    public Boolean scriptExists(String sha1) {
	String[] a = new String[1];
	a[0] = sha1;
	return scriptExists(a).get(0);
    }

    public List<Boolean> scriptExists(String... sha1) {
	client.scriptExists(sha1);
	List<Long> result = client.getIntegerMultiBulkReply();
	List<Boolean> exists = new ArrayList<Boolean>();

	for (Long value : result)
	    exists.add(value == 1);

	return exists;
    }

    public String scriptLoad(String script) {
	client.scriptLoad(script);
	return client.getBulkReply();
    }

    public List<Slowlog> slowlogGet() {
	client.slowlogGet();
	return Slowlog.from(client.getObjectMultiBulkReply());
    }

    public List<Slowlog> slowlogGet(long entries) {
	client.slowlogGet(entries);
	return Slowlog.from(client.getObjectMultiBulkReply());
    }
}<|MERGE_RESOLUTION|>--- conflicted
+++ resolved
@@ -785,17 +785,10 @@
      * @return If the field was present in the hash it is deleted and 1 is
      *         returned, otherwise 0 is returned and no operation is performed.
      */
-<<<<<<< HEAD
-    public Long hdel(final String key, final String field) {
-	checkIsInMulti();
-	client.hdel(key, field);
-	return client.getIntegerReply();
-=======
     public Long hdel(final String key, final String... fields) {
-        checkIsInMulti();
-        client.hdel(key, fields);
-        return client.getIntegerReply();
->>>>>>> dd88c51d
+	checkIsInMulti();
+	client.hdel(key, fields);
+	return client.getIntegerReply();
     }
 
     /**
@@ -874,17 +867,10 @@
      * @return Integer reply, specifically, the number of elements inside the
      *         list after the push operation.
      */
-<<<<<<< HEAD
-    public Long rpush(final String key, final String... string) {
-	checkIsInMulti();
-	client.rpush(key, string);
-	return client.getIntegerReply();
-=======
     public Long rpush(final String key, final String... strings) {
-        checkIsInMulti();
-        client.rpush(key, strings);
-        return client.getIntegerReply();
->>>>>>> dd88c51d
+	checkIsInMulti();
+	client.rpush(key, strings);
+	return client.getIntegerReply();
     }
 
     /**
@@ -902,17 +888,10 @@
      * @return Integer reply, specifically, the number of elements inside the
      *         list after the push operation.
      */
-<<<<<<< HEAD
-    public Long lpush(final String key, final String... string) {
-	checkIsInMulti();
-	client.lpush(key, string);
-	return client.getIntegerReply();
-=======
     public Long lpush(final String key, final String... strings) {
-        checkIsInMulti();
-        client.lpush(key, strings);
-        return client.getIntegerReply();
->>>>>>> dd88c51d
+	checkIsInMulti();
+	client.lpush(key, strings);
+	return client.getIntegerReply();
     }
 
     /**
@@ -1167,17 +1146,10 @@
      * @return Integer reply, specifically: 1 if the new element was added 0 if
      *         the element was already a member of the set
      */
-<<<<<<< HEAD
-    public Long sadd(final String key, final String member) {
-	checkIsInMulti();
-	client.sadd(key, member);
-	return client.getIntegerReply();
-=======
     public Long sadd(final String key, final String... members) {
-        checkIsInMulti();
-        client.sadd(key, members);
-        return client.getIntegerReply();
->>>>>>> dd88c51d
+	checkIsInMulti();
+	client.sadd(key, members);
+	return client.getIntegerReply();
     }
 
     /**
@@ -1208,17 +1180,10 @@
      * @return Integer reply, specifically: 1 if the new element was removed 0
      *         if the new element was not a member of the set
      */
-<<<<<<< HEAD
-    public Long srem(final String key, final String member) {
-	checkIsInMulti();
-	client.srem(key, member);
-	return client.getIntegerReply();
-=======
     public Long srem(final String key, final String... members) {
-        checkIsInMulti();
-        client.srem(key, members);
-        return client.getIntegerReply();
->>>>>>> dd88c51d
+	checkIsInMulti();
+	client.srem(key, members);
+	return client.getIntegerReply();
     }
 
     /**
@@ -1473,11 +1438,11 @@
 	client.zadd(key, score, member);
 	return client.getIntegerReply();
     }
-    
+
     public Long zadd(final String key, final Map<Double, String> scoreMembers) {
-        checkIsInMulti();
-        client.zadd(key, scoreMembers);
-        return client.getIntegerReply();
+	checkIsInMulti();
+	client.zadd(key, scoreMembers);
+	return client.getIntegerReply();
     }
 
     public Set<String> zrange(final String key, final int start, final int end) {
@@ -1502,17 +1467,10 @@
      * @return Integer reply, specifically: 1 if the new element was removed 0
      *         if the new element was not a member of the set
      */
-<<<<<<< HEAD
-    public Long zrem(final String key, final String member) {
-	checkIsInMulti();
-	client.zrem(key, member);
-	return client.getIntegerReply();
-=======
     public Long zrem(final String key, final String... members) {
-        checkIsInMulti();
-        client.zrem(key, members);
-        return client.getIntegerReply();
->>>>>>> dd88c51d
+	checkIsInMulti();
+	client.zrem(key, members);
+	return client.getIntegerReply();
     }
 
     /**
