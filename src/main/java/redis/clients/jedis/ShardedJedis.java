--- conflicted
+++ resolved
@@ -1,429 +1,421 @@
 package redis.clients.jedis;
-
-import redis.clients.jedis.BinaryClient.LIST_POSITION;
-import redis.clients.util.Hashing;
 
 import java.util.List;
 import java.util.Map;
 import java.util.Set;
 import java.util.regex.Pattern;
 
+import redis.clients.jedis.BinaryClient.LIST_POSITION;
+import redis.clients.util.Hashing;
+
 public class ShardedJedis extends BinaryShardedJedis implements JedisCommands {
     public ShardedJedis(List<JedisShardInfo> shards) {
-        super(shards);
+	super(shards);
     }
 
     public ShardedJedis(List<JedisShardInfo> shards, Hashing algo) {
-        super(shards, algo);
+	super(shards, algo);
     }
 
     public ShardedJedis(List<JedisShardInfo> shards, Pattern keyTagPattern) {
-        super(shards, keyTagPattern);
+	super(shards, keyTagPattern);
     }
 
     public ShardedJedis(List<JedisShardInfo> shards, Hashing algo,
-            Pattern keyTagPattern) {
-        super(shards, algo, keyTagPattern);
+	    Pattern keyTagPattern) {
+	super(shards, algo, keyTagPattern);
     }
 
     public void disconnect() {
-        for (Jedis jedis : getAllShards()) {
-            jedis.quit();
-            jedis.disconnect();
-        }
+	for (Jedis jedis : getAllShards()) {
+	    jedis.quit();
+	    jedis.disconnect();
+	}
     }
 
     public String set(String key, String value) {
-        Jedis j = getShard(key);
-        return j.set(key, value);
+	Jedis j = getShard(key);
+	return j.set(key, value);
     }
 
     public String get(String key) {
-        Jedis j = getShard(key);
-        return j.get(key);
+	Jedis j = getShard(key);
+	return j.get(key);
     }
 
     public Boolean exists(String key) {
-        Jedis j = getShard(key);
-        return j.exists(key);
+	Jedis j = getShard(key);
+	return j.exists(key);
     }
 
     public String type(String key) {
-        Jedis j = getShard(key);
-        return j.type(key);
+	Jedis j = getShard(key);
+	return j.type(key);
     }
 
     public Long expire(String key, int seconds) {
-        Jedis j = getShard(key);
-        return j.expire(key, seconds);
+	Jedis j = getShard(key);
+	return j.expire(key, seconds);
     }
 
     public Long expireAt(String key, long unixTime) {
-        Jedis j = getShard(key);
-        return j.expireAt(key, unixTime);
+	Jedis j = getShard(key);
+	return j.expireAt(key, unixTime);
     }
 
     public Long ttl(String key) {
-        Jedis j = getShard(key);
-        return j.ttl(key);
+	Jedis j = getShard(key);
+	return j.ttl(key);
     }
 
     public Boolean setbit(String key, long offset, boolean value) {
-        Jedis j = getShard(key);
-        return j.setbit(key, offset, value);
+	Jedis j = getShard(key);
+	return j.setbit(key, offset, value);
     }
 
     public Boolean getbit(String key, long offset) {
-        Jedis j = getShard(key);
-        return j.getbit(key, offset);
+	Jedis j = getShard(key);
+	return j.getbit(key, offset);
     }
 
     public Long setrange(String key, long offset, String value) {
-        Jedis j = getShard(key);
-        return j.setrange(key, offset, value);
+	Jedis j = getShard(key);
+	return j.setrange(key, offset, value);
     }
 
     public String getrange(String key, long startOffset, long endOffset) {
-        Jedis j = getShard(key);
-        return j.getrange(key, startOffset, endOffset);
+	Jedis j = getShard(key);
+	return j.getrange(key, startOffset, endOffset);
     }
 
     public String getSet(String key, String value) {
-        Jedis j = getShard(key);
-        return j.getSet(key, value);
+	Jedis j = getShard(key);
+	return j.getSet(key, value);
     }
 
     public Long setnx(String key, String value) {
-        Jedis j = getShard(key);
-        return j.setnx(key, value);
+	Jedis j = getShard(key);
+	return j.setnx(key, value);
     }
 
     public String setex(String key, int seconds, String value) {
-        Jedis j = getShard(key);
-        return j.setex(key, seconds, value);
+	Jedis j = getShard(key);
+	return j.setex(key, seconds, value);
     }
 
     public Long decrBy(String key, long integer) {
-        Jedis j = getShard(key);
-        return j.decrBy(key, integer);
+	Jedis j = getShard(key);
+	return j.decrBy(key, integer);
     }
 
     public Long decr(String key) {
-        Jedis j = getShard(key);
-        return j.decr(key);
+	Jedis j = getShard(key);
+	return j.decr(key);
     }
 
     public Long incrBy(String key, long integer) {
-        Jedis j = getShard(key);
-        return j.incrBy(key, integer);
+	Jedis j = getShard(key);
+	return j.incrBy(key, integer);
     }
 
     public Long incr(String key) {
-        Jedis j = getShard(key);
-        return j.incr(key);
+	Jedis j = getShard(key);
+	return j.incr(key);
     }
 
     public Long append(String key, String value) {
-        Jedis j = getShard(key);
-        return j.append(key, value);
+	Jedis j = getShard(key);
+	return j.append(key, value);
     }
 
     public String substr(String key, int start, int end) {
-        Jedis j = getShard(key);
-        return j.substr(key, start, end);
+	Jedis j = getShard(key);
+	return j.substr(key, start, end);
     }
 
     public Long hset(String key, String field, String value) {
-        Jedis j = getShard(key);
-        return j.hset(key, field, value);
+	Jedis j = getShard(key);
+	return j.hset(key, field, value);
     }
 
     public String hget(String key, String field) {
-        Jedis j = getShard(key);
-        return j.hget(key, field);
+	Jedis j = getShard(key);
+	return j.hget(key, field);
     }
 
     public Long hsetnx(String key, String field, String value) {
-        Jedis j = getShard(key);
-        return j.hsetnx(key, field, value);
+	Jedis j = getShard(key);
+	return j.hsetnx(key, field, value);
     }
 
     public String hmset(String key, Map<String, String> hash) {
-        Jedis j = getShard(key);
-        return j.hmset(key, hash);
+	Jedis j = getShard(key);
+	return j.hmset(key, hash);
     }
 
     public List<String> hmget(String key, String... fields) {
-        Jedis j = getShard(key);
-        return j.hmget(key, fields);
+	Jedis j = getShard(key);
+	return j.hmget(key, fields);
     }
 
     public Long hincrBy(String key, String field, long value) {
-        Jedis j = getShard(key);
-        return j.hincrBy(key, field, value);
+	Jedis j = getShard(key);
+	return j.hincrBy(key, field, value);
     }
 
     public Boolean hexists(String key, String field) {
-        Jedis j = getShard(key);
-        return j.hexists(key, field);
+	Jedis j = getShard(key);
+	return j.hexists(key, field);
     }
 
     public Long del(String key) {
-        Jedis j = getShard(key);
-        return j.del(key);
+	Jedis j = getShard(key);
+	return j.del(key);
     }
 
     public Long hdel(String key, String... fields) {
-        Jedis j = getShard(key);
-        return j.hdel(key, fields);
+	Jedis j = getShard(key);
+	return j.hdel(key, fields);
     }
 
     public Long hlen(String key) {
-        Jedis j = getShard(key);
-        return j.hlen(key);
+	Jedis j = getShard(key);
+	return j.hlen(key);
     }
 
     public Set<String> hkeys(String key) {
-        Jedis j = getShard(key);
-        return j.hkeys(key);
+	Jedis j = getShard(key);
+	return j.hkeys(key);
     }
 
     public List<String> hvals(String key) {
-        Jedis j = getShard(key);
-        return j.hvals(key);
+	Jedis j = getShard(key);
+	return j.hvals(key);
     }
 
     public Map<String, String> hgetAll(String key) {
-        Jedis j = getShard(key);
-        return j.hgetAll(key);
-    }
-
-<<<<<<< HEAD
-    public Long rpush(String key, String... string) {
-=======
+	Jedis j = getShard(key);
+	return j.hgetAll(key);
+    }
+
     public Long rpush(String key, String... strings) {
->>>>>>> dd88c51d
-        Jedis j = getShard(key);
-        return j.rpush(key, strings);
-    }
-
-<<<<<<< HEAD
-    public Long lpush(String key, String... string) {
-=======
+	Jedis j = getShard(key);
+	return j.rpush(key, strings);
+    }
+
     public Long lpush(String key, String... strings) {
->>>>>>> dd88c51d
-        Jedis j = getShard(key);
-        return j.lpush(key, strings);
+	Jedis j = getShard(key);
+	return j.lpush(key, strings);
     }
 
     public Long llen(String key) {
-        Jedis j = getShard(key);
-        return j.llen(key);
+	Jedis j = getShard(key);
+	return j.llen(key);
     }
 
     public List<String> lrange(String key, long start, long end) {
-        Jedis j = getShard(key);
-        return j.lrange(key, start, end);
+	Jedis j = getShard(key);
+	return j.lrange(key, start, end);
     }
 
     public String ltrim(String key, long start, long end) {
-        Jedis j = getShard(key);
-        return j.ltrim(key, start, end);
+	Jedis j = getShard(key);
+	return j.ltrim(key, start, end);
     }
 
     public String lindex(String key, long index) {
-        Jedis j = getShard(key);
-        return j.lindex(key, index);
+	Jedis j = getShard(key);
+	return j.lindex(key, index);
     }
 
     public String lset(String key, long index, String value) {
-        Jedis j = getShard(key);
-        return j.lset(key, index, value);
+	Jedis j = getShard(key);
+	return j.lset(key, index, value);
     }
 
     public Long lrem(String key, long count, String value) {
-        Jedis j = getShard(key);
-        return j.lrem(key, count, value);
+	Jedis j = getShard(key);
+	return j.lrem(key, count, value);
     }
 
     public String lpop(String key) {
-        Jedis j = getShard(key);
-        return j.lpop(key);
+	Jedis j = getShard(key);
+	return j.lpop(key);
     }
 
     public String rpop(String key) {
-        Jedis j = getShard(key);
-        return j.rpop(key);
+	Jedis j = getShard(key);
+	return j.rpop(key);
     }
 
     public Long sadd(String key, String... members) {
-        Jedis j = getShard(key);
-        return j.sadd(key, members);
+	Jedis j = getShard(key);
+	return j.sadd(key, members);
     }
 
     public Set<String> smembers(String key) {
-        Jedis j = getShard(key);
-        return j.smembers(key);
+	Jedis j = getShard(key);
+	return j.smembers(key);
     }
 
     public Long srem(String key, String... members) {
-        Jedis j = getShard(key);
-        return j.srem(key, members);
+	Jedis j = getShard(key);
+	return j.srem(key, members);
     }
 
     public String spop(String key) {
-        Jedis j = getShard(key);
-        return j.spop(key);
+	Jedis j = getShard(key);
+	return j.spop(key);
     }
 
     public Long scard(String key) {
-        Jedis j = getShard(key);
-        return j.scard(key);
+	Jedis j = getShard(key);
+	return j.scard(key);
     }
 
     public Boolean sismember(String key, String member) {
-        Jedis j = getShard(key);
-        return j.sismember(key, member);
+	Jedis j = getShard(key);
+	return j.sismember(key, member);
     }
 
     public String srandmember(String key) {
-        Jedis j = getShard(key);
-        return j.srandmember(key);
+	Jedis j = getShard(key);
+	return j.srandmember(key);
     }
 
     public Long zadd(String key, double score, String member) {
-        Jedis j = getShard(key);
-        return j.zadd(key, score, member);
-    }
-    
-    public Long zadd(String key, Map<Double,String> scoreMembers) {
-        Jedis j = getShard(key);
-        return j.zadd(key, scoreMembers);
+	Jedis j = getShard(key);
+	return j.zadd(key, score, member);
+    }
+
+    public Long zadd(String key, Map<Double, String> scoreMembers) {
+	Jedis j = getShard(key);
+	return j.zadd(key, scoreMembers);
     }
 
     public Set<String> zrange(String key, int start, int end) {
-        Jedis j = getShard(key);
-        return j.zrange(key, start, end);
+	Jedis j = getShard(key);
+	return j.zrange(key, start, end);
     }
 
     public Long zrem(String key, String... members) {
-        Jedis j = getShard(key);
-        return j.zrem(key, members);
+	Jedis j = getShard(key);
+	return j.zrem(key, members);
     }
 
     public Double zincrby(String key, double score, String member) {
-        Jedis j = getShard(key);
-        return j.zincrby(key, score, member);
+	Jedis j = getShard(key);
+	return j.zincrby(key, score, member);
     }
 
     public Long zrank(String key, String member) {
-        Jedis j = getShard(key);
-        return j.zrank(key, member);
+	Jedis j = getShard(key);
+	return j.zrank(key, member);
     }
 
     public Long zrevrank(String key, String member) {
-        Jedis j = getShard(key);
-        return j.zrevrank(key, member);
+	Jedis j = getShard(key);
+	return j.zrevrank(key, member);
     }
 
     public Set<String> zrevrange(String key, int start, int end) {
-        Jedis j = getShard(key);
-        return j.zrevrange(key, start, end);
+	Jedis j = getShard(key);
+	return j.zrevrange(key, start, end);
     }
 
     public Set<Tuple> zrangeWithScores(String key, int start, int end) {
-        Jedis j = getShard(key);
-        return j.zrangeWithScores(key, start, end);
+	Jedis j = getShard(key);
+	return j.zrangeWithScores(key, start, end);
     }
 
     public Set<Tuple> zrevrangeWithScores(String key, int start, int end) {
-        Jedis j = getShard(key);
-        return j.zrevrangeWithScores(key, start, end);
+	Jedis j = getShard(key);
+	return j.zrevrangeWithScores(key, start, end);
     }
 
     public Long zcard(String key) {
-        Jedis j = getShard(key);
-        return j.zcard(key);
+	Jedis j = getShard(key);
+	return j.zcard(key);
     }
 
     public Double zscore(String key, String member) {
-        Jedis j = getShard(key);
-        return j.zscore(key, member);
+	Jedis j = getShard(key);
+	return j.zscore(key, member);
     }
 
     public List<String> sort(String key) {
-        Jedis j = getShard(key);
-        return j.sort(key);
+	Jedis j = getShard(key);
+	return j.sort(key);
     }
 
     public List<String> sort(String key, SortingParams sortingParameters) {
-        Jedis j = getShard(key);
-        return j.sort(key, sortingParameters);
+	Jedis j = getShard(key);
+	return j.sort(key, sortingParameters);
     }
 
     public Long zcount(String key, double min, double max) {
-        Jedis j = getShard(key);
-        return j.zcount(key, min, max);
+	Jedis j = getShard(key);
+	return j.zcount(key, min, max);
     }
 
     public Set<String> zrangeByScore(String key, double min, double max) {
-        Jedis j = getShard(key);
-        return j.zrangeByScore(key, min, max);
+	Jedis j = getShard(key);
+	return j.zrangeByScore(key, min, max);
     }
 
     public Set<String> zrevrangeByScore(String key, double max, double min) {
-        Jedis j = getShard(key);
-        return j.zrevrangeByScore(key, max, min);
+	Jedis j = getShard(key);
+	return j.zrevrangeByScore(key, max, min);
     }
 
     public Set<String> zrangeByScore(String key, double min, double max,
-            int offset, int count) {
-        Jedis j = getShard(key);
-        return j.zrangeByScore(key, min, max, offset, count);
+	    int offset, int count) {
+	Jedis j = getShard(key);
+	return j.zrangeByScore(key, min, max, offset, count);
     }
 
     public Set<String> zrevrangeByScore(String key, double max, double min,
-            int offset, int count) {
-        Jedis j = getShard(key);
-        return j.zrevrangeByScore(key, max, min, offset, count);
+	    int offset, int count) {
+	Jedis j = getShard(key);
+	return j.zrevrangeByScore(key, max, min, offset, count);
     }
 
     public Set<Tuple> zrangeByScoreWithScores(String key, double min, double max) {
-        Jedis j = getShard(key);
-        return j.zrangeByScoreWithScores(key, min, max);
+	Jedis j = getShard(key);
+	return j.zrangeByScoreWithScores(key, min, max);
     }
 
     public Set<Tuple> zrevrangeByScoreWithScores(String key, double max,
-            double min) {
-        Jedis j = getShard(key);
-        return j.zrevrangeByScoreWithScores(key, max, min);
+	    double min) {
+	Jedis j = getShard(key);
+	return j.zrevrangeByScoreWithScores(key, max, min);
     }
 
     public Set<Tuple> zrangeByScoreWithScores(String key, double min,
-            double max, int offset, int count) {
-        Jedis j = getShard(key);
-        return j.zrangeByScoreWithScores(key, min, max, offset, count);
+	    double max, int offset, int count) {
+	Jedis j = getShard(key);
+	return j.zrangeByScoreWithScores(key, min, max, offset, count);
     }
 
     public Set<Tuple> zrevrangeByScoreWithScores(String key, double max,
-            double min, int offset, int count) {
-        Jedis j = getShard(key);
-        return j.zrevrangeByScoreWithScores(key, max, min, offset, count);
+	    double min, int offset, int count) {
+	Jedis j = getShard(key);
+	return j.zrevrangeByScoreWithScores(key, max, min, offset, count);
     }
 
     public Long zremrangeByRank(String key, int start, int end) {
-        Jedis j = getShard(key);
-        return j.zremrangeByRank(key, start, end);
+	Jedis j = getShard(key);
+	return j.zremrangeByRank(key, start, end);
     }
 
     public Long zremrangeByScore(String key, double start, double end) {
-        Jedis j = getShard(key);
-        return j.zremrangeByScore(key, start, end);
+	Jedis j = getShard(key);
+	return j.zremrangeByScore(key, start, end);
     }
 
     public Long linsert(String key, LIST_POSITION where, String pivot,
-            String value) {
-        Jedis j = getShard(key);
-        return j.linsert(key, where, pivot, value);
+	    String value) {
+	Jedis j = getShard(key);
+	return j.linsert(key, where, pivot, value);
     }
 }