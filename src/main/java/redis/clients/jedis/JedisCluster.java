package redis.clients.jedis;

import java.io.Closeable;
import java.util.List;
import java.util.Map;
import java.util.Map.Entry;
import java.util.Set;

import org.apache.commons.pool2.impl.GenericObjectPoolConfig;

import redis.clients.jedis.BinaryClient.LIST_POSITION;
import redis.clients.jedis.params.set.SetParams;

public class JedisCluster implements JedisCommands, BasicCommands, Closeable {
  public static final short HASHSLOTS = 16384;
  private static final int DEFAULT_TIMEOUT = 2000;
  private static final int DEFAULT_MAX_REDIRECTIONS = 5;

  public static enum Reset {
    SOFT, HARD
  }

  private int maxRedirections;

  private JedisClusterConnectionHandler connectionHandler;

  public JedisCluster(Set<HostAndPort> nodes, int timeout) {
    this(nodes, timeout, DEFAULT_MAX_REDIRECTIONS);
  }

  public JedisCluster(Set<HostAndPort> nodes) {
    this(nodes, DEFAULT_TIMEOUT);
  }

  public JedisCluster(Set<HostAndPort> nodes, int timeout, int maxRedirections) {
    this(nodes, timeout, maxRedirections, new GenericObjectPoolConfig());
  }

  public JedisCluster(Set<HostAndPort> nodes, final GenericObjectPoolConfig poolConfig) {
    this(nodes, DEFAULT_TIMEOUT, DEFAULT_MAX_REDIRECTIONS, poolConfig);
  }

  public JedisCluster(Set<HostAndPort> nodes, int timeout, final GenericObjectPoolConfig poolConfig) {
    this(nodes, timeout, DEFAULT_MAX_REDIRECTIONS, poolConfig);
  }

  public JedisCluster(Set<HostAndPort> jedisClusterNode, int timeout, int maxRedirections,
      final GenericObjectPoolConfig poolConfig) {
    this.connectionHandler = new JedisSlotBasedConnectionHandler(jedisClusterNode, poolConfig,
        timeout);
    this.maxRedirections = maxRedirections;
  }

  @Override
  public void close() {
    if (connectionHandler != null) {
      for (JedisPool pool : connectionHandler.getNodes().values()) {
        try {
          if (pool != null) {
            pool.destroy();
          }
        } catch (Exception e) {
          // pass
        }
      }
    }
  }

  @Override
  public String set(final String key, final String value) {
    return new JedisClusterCommand<String>(connectionHandler, maxRedirections) {
      @Override
      public String execute(Jedis connection) {
        return connection.set(key, value);
      }
    }.run(key);
  }

  @Override
<<<<<<< HEAD
  public String set(final String key, final String value, final SetParams params) {
    return new JedisClusterCommand<String>(connectionHandler, timeout, maxRedirections) {
=======
  public String set(final String key, final String value, final String nxxx, final String expx,
      final long time) {
    return new JedisClusterCommand<String>(connectionHandler, maxRedirections) {
>>>>>>> 7196dc6d
      @Override
      public String execute(Jedis connection) {
        return connection.set(key, value, params);
      }
    }.run(key);
  }

  @Override
  public String get(final String key) {
    return new JedisClusterCommand<String>(connectionHandler, maxRedirections) {
      @Override
      public String execute(Jedis connection) {
        return connection.get(key);
      }
    }.run(key);
  }

  @Override
  public Boolean exists(final String key) {
    return new JedisClusterCommand<Boolean>(connectionHandler, maxRedirections) {
      @Override
      public Boolean execute(Jedis connection) {
        return connection.exists(key);
      }
    }.run(key);
  }

  @Override
  public Long persist(final String key) {
    return new JedisClusterCommand<Long>(connectionHandler, maxRedirections) {
      @Override
      public Long execute(Jedis connection) {
        return connection.persist(key);
      }
    }.run(key);
  }

  @Override
  public String type(final String key) {
    return new JedisClusterCommand<String>(connectionHandler, maxRedirections) {
      @Override
      public String execute(Jedis connection) {
        return connection.type(key);
      }
    }.run(key);
  }

  @Override
  public Long expire(final String key, final int seconds) {
    return new JedisClusterCommand<Long>(connectionHandler, maxRedirections) {
      @Override
      public Long execute(Jedis connection) {
        return connection.expire(key, seconds);
      }
    }.run(key);
  }

  @Override
  public Long pexpire(final String key, final long milliseconds) {
    return new JedisClusterCommand<Long>(connectionHandler, maxRedirections) {
      @Override
      public Long execute(Jedis connection) {
        return connection.pexpire(key, milliseconds);
      }
    }.run(key);
  }

  @Override
  public Long expireAt(final String key, final long unixTime) {
    return new JedisClusterCommand<Long>(connectionHandler, maxRedirections) {
      @Override
      public Long execute(Jedis connection) {
        return connection.expireAt(key, unixTime);
      }
    }.run(key);
  }

  @Override
  public Long pexpireAt(final String key, final long millisecondsTimestamp) {
    return new JedisClusterCommand<Long>(connectionHandler, maxRedirections) {
      @Override
      public Long execute(Jedis connection) {
        return connection.pexpireAt(key, millisecondsTimestamp);
      }
    }.run(key);
  }

  @Override
  public Long ttl(final String key) {
    return new JedisClusterCommand<Long>(connectionHandler, maxRedirections) {
      @Override
      public Long execute(Jedis connection) {
        return connection.ttl(key);
      }
    }.run(key);
  }

  @Override
  public Boolean setbit(final String key, final long offset, final boolean value) {
    return new JedisClusterCommand<Boolean>(connectionHandler, maxRedirections) {
      @Override
      public Boolean execute(Jedis connection) {
        return connection.setbit(key, offset, value);
      }
    }.run(key);
  }

  @Override
  public Boolean setbit(final String key, final long offset, final String value) {
    return new JedisClusterCommand<Boolean>(connectionHandler, maxRedirections) {
      @Override
      public Boolean execute(Jedis connection) {
        return connection.setbit(key, offset, value);
      }
    }.run(key);
  }

  @Override
  public Boolean getbit(final String key, final long offset) {
    return new JedisClusterCommand<Boolean>(connectionHandler, maxRedirections) {
      @Override
      public Boolean execute(Jedis connection) {
        return connection.getbit(key, offset);
      }
    }.run(key);
  }

  @Override
  public Long setrange(final String key, final long offset, final String value) {
    return new JedisClusterCommand<Long>(connectionHandler, maxRedirections) {
      @Override
      public Long execute(Jedis connection) {
        return connection.setrange(key, offset, value);
      }
    }.run(key);
  }

  @Override
  public String getrange(final String key, final long startOffset, final long endOffset) {
    return new JedisClusterCommand<String>(connectionHandler, maxRedirections) {
      @Override
      public String execute(Jedis connection) {
        return connection.getrange(key, startOffset, endOffset);
      }
    }.run(key);
  }

  @Override
  public String getSet(final String key, final String value) {
    return new JedisClusterCommand<String>(connectionHandler, maxRedirections) {
      @Override
      public String execute(Jedis connection) {
        return connection.getSet(key, value);
      }
    }.run(key);
  }

  @Override
  public Long setnx(final String key, final String value) {
    return new JedisClusterCommand<Long>(connectionHandler, maxRedirections) {
      @Override
      public Long execute(Jedis connection) {
        return connection.setnx(key, value);
      }
    }.run(key);
  }

  @Override
  public String setex(final String key, final int seconds, final String value) {
    return new JedisClusterCommand<String>(connectionHandler, maxRedirections) {
      @Override
      public String execute(Jedis connection) {
        return connection.setex(key, seconds, value);
      }
    }.run(key);
  }

  @Override
  public Long decrBy(final String key, final long integer) {
    return new JedisClusterCommand<Long>(connectionHandler, maxRedirections) {
      @Override
      public Long execute(Jedis connection) {
        return connection.decrBy(key, integer);
      }
    }.run(key);
  }

  @Override
  public Long decr(final String key) {
    return new JedisClusterCommand<Long>(connectionHandler, maxRedirections) {
      @Override
      public Long execute(Jedis connection) {
        return connection.decr(key);
      }
    }.run(key);
  }

  @Override
  public Long incrBy(final String key, final long integer) {
    return new JedisClusterCommand<Long>(connectionHandler, maxRedirections) {
      @Override
      public Long execute(Jedis connection) {
        return connection.incrBy(key, integer);
      }
    }.run(key);
  }

  @Override
  public Double incrByFloat(final String key, final double value) {
    return new JedisClusterCommand<Double>(connectionHandler, maxRedirections) {
      @Override
      public Double execute(Jedis connection) {
        return connection.incrByFloat(key, value);
      }
    }.run(key);
  }

  @Override
  public Long incr(final String key) {
    return new JedisClusterCommand<Long>(connectionHandler, maxRedirections) {
      @Override
      public Long execute(Jedis connection) {
        return connection.incr(key);
      }
    }.run(key);
  }

  @Override
  public Long append(final String key, final String value) {
    return new JedisClusterCommand<Long>(connectionHandler, maxRedirections) {
      @Override
      public Long execute(Jedis connection) {
        return connection.append(key, value);
      }
    }.run(key);
  }

  @Override
  public String substr(final String key, final int start, final int end) {
    return new JedisClusterCommand<String>(connectionHandler, maxRedirections) {
      @Override
      public String execute(Jedis connection) {
        return connection.substr(key, start, end);
      }
    }.run(key);
  }

  @Override
  public Long hset(final String key, final String field, final String value) {
    return new JedisClusterCommand<Long>(connectionHandler, maxRedirections) {
      @Override
      public Long execute(Jedis connection) {
        return connection.hset(key, field, value);
      }
    }.run(key);
  }

  @Override
  public String hget(final String key, final String field) {
    return new JedisClusterCommand<String>(connectionHandler, maxRedirections) {
      @Override
      public String execute(Jedis connection) {
        return connection.hget(key, field);
      }
    }.run(key);
  }

  @Override
  public Long hsetnx(final String key, final String field, final String value) {
    return new JedisClusterCommand<Long>(connectionHandler, maxRedirections) {
      @Override
      public Long execute(Jedis connection) {
        return connection.hsetnx(key, field, value);
      }
    }.run(key);
  }

  @Override
  public String hmset(final String key, final Map<String, String> hash) {
    return new JedisClusterCommand<String>(connectionHandler, maxRedirections) {
      @Override
      public String execute(Jedis connection) {
        return connection.hmset(key, hash);
      }
    }.run(key);
  }

  @Override
  public List<String> hmget(final String key, final String... fields) {
    return new JedisClusterCommand<List<String>>(connectionHandler, maxRedirections) {
      @Override
      public List<String> execute(Jedis connection) {
        return connection.hmget(key, fields);
      }
    }.run(key);
  }

  @Override
  public Long hincrBy(final String key, final String field, final long value) {
    return new JedisClusterCommand<Long>(connectionHandler, maxRedirections) {
      @Override
      public Long execute(Jedis connection) {
        return connection.hincrBy(key, field, value);
      }
    }.run(key);
  }

  @Override
  public Boolean hexists(final String key, final String field) {
    return new JedisClusterCommand<Boolean>(connectionHandler, maxRedirections) {
      @Override
      public Boolean execute(Jedis connection) {
        return connection.hexists(key, field);
      }
    }.run(key);
  }

  @Override
  public Long hdel(final String key, final String... field) {
    return new JedisClusterCommand<Long>(connectionHandler, maxRedirections) {
      @Override
      public Long execute(Jedis connection) {
        return connection.hdel(key, field);
      }
    }.run(key);
  }

  @Override
  public Long hlen(final String key) {
    return new JedisClusterCommand<Long>(connectionHandler, maxRedirections) {
      @Override
      public Long execute(Jedis connection) {
        return connection.hlen(key);
      }
    }.run(key);
  }

  @Override
  public Set<String> hkeys(final String key) {
    return new JedisClusterCommand<Set<String>>(connectionHandler, maxRedirections) {
      @Override
      public Set<String> execute(Jedis connection) {
        return connection.hkeys(key);
      }
    }.run(key);
  }

  @Override
  public List<String> hvals(final String key) {
    return new JedisClusterCommand<List<String>>(connectionHandler, maxRedirections) {
      @Override
      public List<String> execute(Jedis connection) {
        return connection.hvals(key);
      }
    }.run(key);
  }

  @Override
  public Map<String, String> hgetAll(final String key) {
    return new JedisClusterCommand<Map<String, String>>(connectionHandler, maxRedirections) {
      @Override
      public Map<String, String> execute(Jedis connection) {
        return connection.hgetAll(key);
      }
    }.run(key);
  }

  @Override
  public Long rpush(final String key, final String... string) {
    return new JedisClusterCommand<Long>(connectionHandler, maxRedirections) {
      @Override
      public Long execute(Jedis connection) {
        return connection.rpush(key, string);
      }
    }.run(key);
  }

  @Override
  public Long lpush(final String key, final String... string) {
    return new JedisClusterCommand<Long>(connectionHandler, maxRedirections) {
      @Override
      public Long execute(Jedis connection) {
        return connection.lpush(key, string);
      }
    }.run(key);
  }

  @Override
  public Long llen(final String key) {
    return new JedisClusterCommand<Long>(connectionHandler, maxRedirections) {
      @Override
      public Long execute(Jedis connection) {
        return connection.llen(key);
      }
    }.run(key);
  }

  @Override
  public List<String> lrange(final String key, final long start, final long end) {
    return new JedisClusterCommand<List<String>>(connectionHandler, maxRedirections) {
      @Override
      public List<String> execute(Jedis connection) {
        return connection.lrange(key, start, end);
      }
    }.run(key);
  }

  @Override
  public String ltrim(final String key, final long start, final long end) {
    return new JedisClusterCommand<String>(connectionHandler, maxRedirections) {
      @Override
      public String execute(Jedis connection) {
        return connection.ltrim(key, start, end);
      }
    }.run(key);
  }

  @Override
  public String lindex(final String key, final long index) {
    return new JedisClusterCommand<String>(connectionHandler, maxRedirections) {
      @Override
      public String execute(Jedis connection) {
        return connection.lindex(key, index);
      }
    }.run(key);
  }

  @Override
  public String lset(final String key, final long index, final String value) {
    return new JedisClusterCommand<String>(connectionHandler, maxRedirections) {
      @Override
      public String execute(Jedis connection) {
        return connection.lset(key, index, value);
      }
    }.run(key);
  }

  @Override
  public Long lrem(final String key, final long count, final String value) {
    return new JedisClusterCommand<Long>(connectionHandler, maxRedirections) {
      @Override
      public Long execute(Jedis connection) {
        return connection.lrem(key, count, value);
      }
    }.run(key);
  }

  @Override
  public String lpop(final String key) {
    return new JedisClusterCommand<String>(connectionHandler, maxRedirections) {
      @Override
      public String execute(Jedis connection) {
        return connection.lpop(key);
      }
    }.run(key);
  }

  @Override
  public String rpop(final String key) {
    return new JedisClusterCommand<String>(connectionHandler, maxRedirections) {
      @Override
      public String execute(Jedis connection) {
        return connection.rpop(key);
      }
    }.run(key);
  }

  @Override
  public Long sadd(final String key, final String... member) {
    return new JedisClusterCommand<Long>(connectionHandler, maxRedirections) {
      @Override
      public Long execute(Jedis connection) {
        return connection.sadd(key, member);
      }
    }.run(key);
  }

  @Override
  public Set<String> smembers(final String key) {
    return new JedisClusterCommand<Set<String>>(connectionHandler, maxRedirections) {
      @Override
      public Set<String> execute(Jedis connection) {
        return connection.smembers(key);
      }
    }.run(key);
  }

  @Override
  public Long srem(final String key, final String... member) {
    return new JedisClusterCommand<Long>(connectionHandler, maxRedirections) {
      @Override
      public Long execute(Jedis connection) {
        return connection.srem(key, member);
      }
    }.run(key);
  }

  @Override
  public String spop(final String key) {
    return new JedisClusterCommand<String>(connectionHandler, maxRedirections) {
      @Override
      public String execute(Jedis connection) {
        return connection.spop(key);
      }
    }.run(key);
  }

  @Override
  public Set<String> spop(final String key, final long count) {
    return new JedisClusterCommand<Set<String>>(connectionHandler, maxRedirections) {
      @Override
      public Set<String> execute(Jedis connection) {
        return connection.spop(key, count);
      }
    }.run(key);
  }

  @Override
  public Long scard(final String key) {
    return new JedisClusterCommand<Long>(connectionHandler, maxRedirections) {
      @Override
      public Long execute(Jedis connection) {
        return connection.scard(key);
      }
    }.run(key);
  }

  @Override
  public Boolean sismember(final String key, final String member) {
    return new JedisClusterCommand<Boolean>(connectionHandler, maxRedirections) {
      @Override
      public Boolean execute(Jedis connection) {
        return connection.sismember(key, member);
      }
    }.run(key);
  }

  @Override
  public String srandmember(final String key) {
    return new JedisClusterCommand<String>(connectionHandler, maxRedirections) {
      @Override
      public String execute(Jedis connection) {
        return connection.srandmember(key);
      }
    }.run(key);
  }

  @Override
  public List<String> srandmember(final String key, final int count) {
    return new JedisClusterCommand<List<String>>(connectionHandler, maxRedirections) {
      @Override
      public List<String> execute(Jedis connection) {
        return connection.srandmember(key, count);
      }
    }.run(key);
  }

  @Override
  public Long strlen(final String key) {
    return new JedisClusterCommand<Long>(connectionHandler, maxRedirections) {
      @Override
      public Long execute(Jedis connection) {
        return connection.strlen(key);
      }
    }.run(key);
  }

  @Override
  public Long zadd(final String key, final double score, final String member) {
    return new JedisClusterCommand<Long>(connectionHandler, maxRedirections) {
      @Override
      public Long execute(Jedis connection) {
        return connection.zadd(key, score, member);
      }
    }.run(key);
  }

  @Override
  public Long zadd(final String key, final Map<String, Double> scoreMembers) {
    return new JedisClusterCommand<Long>(connectionHandler, maxRedirections) {
      @Override
      public Long execute(Jedis connection) {
        return connection.zadd(key, scoreMembers);
      }
    }.run(key);
  }

  @Override
  public Set<String> zrange(final String key, final long start, final long end) {
    return new JedisClusterCommand<Set<String>>(connectionHandler, maxRedirections) {
      @Override
      public Set<String> execute(Jedis connection) {
        return connection.zrange(key, start, end);
      }
    }.run(key);
  }

  @Override
  public Long zrem(final String key, final String... member) {
    return new JedisClusterCommand<Long>(connectionHandler, maxRedirections) {
      @Override
      public Long execute(Jedis connection) {
        return connection.zrem(key, member);
      }
    }.run(key);
  }

  @Override
  public Double zincrby(final String key, final double score, final String member) {
    return new JedisClusterCommand<Double>(connectionHandler, maxRedirections) {
      @Override
      public Double execute(Jedis connection) {
        return connection.zincrby(key, score, member);
      }
    }.run(key);
  }

  @Override
  public Long zrank(final String key, final String member) {
    return new JedisClusterCommand<Long>(connectionHandler, maxRedirections) {
      @Override
      public Long execute(Jedis connection) {
        return connection.zrank(key, member);
      }
    }.run(key);
  }

  @Override
  public Long zrevrank(final String key, final String member) {
    return new JedisClusterCommand<Long>(connectionHandler, maxRedirections) {
      @Override
      public Long execute(Jedis connection) {
        return connection.zrevrank(key, member);
      }
    }.run(key);
  }

  @Override
  public Set<String> zrevrange(final String key, final long start, final long end) {
    return new JedisClusterCommand<Set<String>>(connectionHandler, maxRedirections) {
      @Override
      public Set<String> execute(Jedis connection) {
        return connection.zrevrange(key, start, end);
      }
    }.run(key);
  }

  @Override
  public Set<Tuple> zrangeWithScores(final String key, final long start, final long end) {
    return new JedisClusterCommand<Set<Tuple>>(connectionHandler, maxRedirections) {
      @Override
      public Set<Tuple> execute(Jedis connection) {
        return connection.zrangeWithScores(key, start, end);
      }
    }.run(key);
  }

  @Override
  public Set<Tuple> zrevrangeWithScores(final String key, final long start, final long end) {
    return new JedisClusterCommand<Set<Tuple>>(connectionHandler, maxRedirections) {
      @Override
      public Set<Tuple> execute(Jedis connection) {
        return connection.zrevrangeWithScores(key, start, end);
      }
    }.run(key);
  }

  @Override
  public Long zcard(final String key) {
    return new JedisClusterCommand<Long>(connectionHandler, maxRedirections) {
      @Override
      public Long execute(Jedis connection) {
        return connection.zcard(key);
      }
    }.run(key);
  }

  @Override
  public Double zscore(final String key, final String member) {
    return new JedisClusterCommand<Double>(connectionHandler, maxRedirections) {
      @Override
      public Double execute(Jedis connection) {
        return connection.zscore(key, member);
      }
    }.run(key);
  }

  @Override
  public List<String> sort(final String key) {
    return new JedisClusterCommand<List<String>>(connectionHandler, maxRedirections) {
      @Override
      public List<String> execute(Jedis connection) {
        return connection.sort(key);
      }
    }.run(key);
  }

  @Override
  public List<String> sort(final String key, final SortingParams sortingParameters) {
    return new JedisClusterCommand<List<String>>(connectionHandler, maxRedirections) {
      @Override
      public List<String> execute(Jedis connection) {
        return connection.sort(key, sortingParameters);
      }
    }.run(key);
  }

  @Override
  public Long zcount(final String key, final double min, final double max) {
    return new JedisClusterCommand<Long>(connectionHandler, maxRedirections) {
      @Override
      public Long execute(Jedis connection) {
        return connection.zcount(key, min, max);
      }
    }.run(key);
  }

  @Override
  public Long zcount(final String key, final String min, final String max) {
    return new JedisClusterCommand<Long>(connectionHandler, maxRedirections) {
      @Override
      public Long execute(Jedis connection) {
        return connection.zcount(key, min, max);
      }
    }.run(key);
  }

  @Override
  public Set<String> zrangeByScore(final String key, final double min, final double max) {
    return new JedisClusterCommand<Set<String>>(connectionHandler, maxRedirections) {
      @Override
      public Set<String> execute(Jedis connection) {
        return connection.zrangeByScore(key, min, max);
      }
    }.run(key);
  }

  @Override
  public Set<String> zrangeByScore(final String key, final String min, final String max) {
    return new JedisClusterCommand<Set<String>>(connectionHandler, maxRedirections) {
      @Override
      public Set<String> execute(Jedis connection) {
        return connection.zrangeByScore(key, min, max);
      }
    }.run(key);
  }

  @Override
  public Set<String> zrevrangeByScore(final String key, final double max, final double min) {
    return new JedisClusterCommand<Set<String>>(connectionHandler, maxRedirections) {
      @Override
      public Set<String> execute(Jedis connection) {
        return connection.zrevrangeByScore(key, max, min);
      }
    }.run(key);
  }

  @Override
  public Set<String> zrangeByScore(final String key, final double min, final double max,
      final int offset, final int count) {
    return new JedisClusterCommand<Set<String>>(connectionHandler, maxRedirections) {
      @Override
      public Set<String> execute(Jedis connection) {
        return connection.zrangeByScore(key, min, max, offset, count);
      }
    }.run(key);
  }

  @Override
  public Set<String> zrevrangeByScore(final String key, final String max, final String min) {
    return new JedisClusterCommand<Set<String>>(connectionHandler, maxRedirections) {
      @Override
      public Set<String> execute(Jedis connection) {
        return connection.zrevrangeByScore(key, max, min);
      }
    }.run(key);
  }

  @Override
  public Set<String> zrangeByScore(final String key, final String min, final String max,
      final int offset, final int count) {
    return new JedisClusterCommand<Set<String>>(connectionHandler, maxRedirections) {
      @Override
      public Set<String> execute(Jedis connection) {
        return connection.zrangeByScore(key, min, max, offset, count);
      }
    }.run(key);
  }

  @Override
  public Set<String> zrevrangeByScore(final String key, final double max, final double min,
      final int offset, final int count) {
    return new JedisClusterCommand<Set<String>>(connectionHandler, maxRedirections) {
      @Override
      public Set<String> execute(Jedis connection) {
        return connection.zrevrangeByScore(key, max, min, offset, count);
      }
    }.run(key);
  }

  @Override
  public Set<Tuple> zrangeByScoreWithScores(final String key, final double min, final double max) {
    return new JedisClusterCommand<Set<Tuple>>(connectionHandler, maxRedirections) {
      @Override
      public Set<Tuple> execute(Jedis connection) {
        return connection.zrangeByScoreWithScores(key, min, max);
      }
    }.run(key);
  }

  @Override
  public Set<Tuple> zrevrangeByScoreWithScores(final String key, final double max, final double min) {
    return new JedisClusterCommand<Set<Tuple>>(connectionHandler, maxRedirections) {
      @Override
      public Set<Tuple> execute(Jedis connection) {
        return connection.zrevrangeByScoreWithScores(key, max, min);
      }
    }.run(key);
  }

  @Override
  public Set<Tuple> zrangeByScoreWithScores(final String key, final double min, final double max,
      final int offset, final int count) {
    return new JedisClusterCommand<Set<Tuple>>(connectionHandler, maxRedirections) {
      @Override
      public Set<Tuple> execute(Jedis connection) {
        return connection.zrangeByScoreWithScores(key, min, max, offset, count);
      }
    }.run(key);
  }

  @Override
  public Set<String> zrevrangeByScore(final String key, final String max, final String min,
      final int offset, final int count) {
    return new JedisClusterCommand<Set<String>>(connectionHandler, maxRedirections) {
      @Override
      public Set<String> execute(Jedis connection) {
        return connection.zrevrangeByScore(key, max, min, offset, count);
      }
    }.run(key);
  }

  @Override
  public Set<Tuple> zrangeByScoreWithScores(final String key, final String min, final String max) {
    return new JedisClusterCommand<Set<Tuple>>(connectionHandler, maxRedirections) {
      @Override
      public Set<Tuple> execute(Jedis connection) {
        return connection.zrangeByScoreWithScores(key, min, max);
      }
    }.run(key);
  }

  @Override
  public Set<Tuple> zrevrangeByScoreWithScores(final String key, final String max, final String min) {
    return new JedisClusterCommand<Set<Tuple>>(connectionHandler, maxRedirections) {
      @Override
      public Set<Tuple> execute(Jedis connection) {
        return connection.zrevrangeByScoreWithScores(key, max, min);
      }
    }.run(key);
  }

  @Override
  public Set<Tuple> zrangeByScoreWithScores(final String key, final String min, final String max,
      final int offset, final int count) {
    return new JedisClusterCommand<Set<Tuple>>(connectionHandler, maxRedirections) {
      @Override
      public Set<Tuple> execute(Jedis connection) {
        return connection.zrangeByScoreWithScores(key, min, max, offset, count);
      }
    }.run(key);
  }

  @Override
  public Set<Tuple> zrevrangeByScoreWithScores(final String key, final double max,
      final double min, final int offset, final int count) {
    return new JedisClusterCommand<Set<Tuple>>(connectionHandler, maxRedirections) {
      @Override
      public Set<Tuple> execute(Jedis connection) {
        return connection.zrevrangeByScoreWithScores(key, max, min, offset, count);
      }
    }.run(key);
  }

  @Override
  public Set<Tuple> zrevrangeByScoreWithScores(final String key, final String max,
      final String min, final int offset, final int count) {
    return new JedisClusterCommand<Set<Tuple>>(connectionHandler, maxRedirections) {
      @Override
      public Set<Tuple> execute(Jedis connection) {
        return connection.zrevrangeByScoreWithScores(key, max, min, offset, count);
      }
    }.run(key);
  }

  @Override
  public Long zremrangeByRank(final String key, final long start, final long end) {
    return new JedisClusterCommand<Long>(connectionHandler, maxRedirections) {
      @Override
      public Long execute(Jedis connection) {
        return connection.zremrangeByRank(key, start, end);
      }
    }.run(key);
  }

  @Override
  public Long zremrangeByScore(final String key, final double start, final double end) {
    return new JedisClusterCommand<Long>(connectionHandler, maxRedirections) {
      @Override
      public Long execute(Jedis connection) {
        return connection.zremrangeByScore(key, start, end);
      }
    }.run(key);
  }

  @Override
  public Long zremrangeByScore(final String key, final String start, final String end) {
    return new JedisClusterCommand<Long>(connectionHandler, maxRedirections) {
      @Override
      public Long execute(Jedis connection) {
        return connection.zremrangeByScore(key, start, end);
      }
    }.run(key);
  }

  @Override
  public Long zlexcount(final String key, final String min, final String max) {
    return new JedisClusterCommand<Long>(connectionHandler, maxRedirections) {
      @Override
      public Long execute(Jedis connection) {
        return connection.zlexcount(key, min, max);
      }
    }.run(key);
  }

  @Override
  public Set<String> zrangeByLex(final String key, final String min, final String max) {
    return new JedisClusterCommand<Set<String>>(connectionHandler, maxRedirections) {
      @Override
      public Set<String> execute(Jedis connection) {
        return connection.zrangeByLex(key, min, max);
      }
    }.run(key);
  }

  @Override
  public Set<String> zrangeByLex(final String key, final String min, final String max,
      final int offset, final int count) {
    return new JedisClusterCommand<Set<String>>(connectionHandler, maxRedirections) {
      @Override
      public Set<String> execute(Jedis connection) {
        return connection.zrangeByLex(key, min, max, offset, count);
      }
    }.run(key);
  }

  @Override
  public Set<String> zrevrangeByLex(final String key, final String max, final String min) {
    return new JedisClusterCommand<Set<String>>(connectionHandler, maxRedirections) {
      @Override
      public Set<String> execute(Jedis connection) {
        return connection.zrevrangeByLex(key, max, min);
      }
    }.run(key);
  }

  @Override
  public Set<String> zrevrangeByLex(final String key, final String max, final String min,
      final int offset, final int count) {
    return new JedisClusterCommand<Set<String>>(connectionHandler, maxRedirections) {
      @Override
      public Set<String> execute(Jedis connection) {
        return connection.zrevrangeByLex(key, max, min, offset, count);
      }
    }.run(key);
  }

  @Override
  public Long zremrangeByLex(final String key, final String min, final String max) {
    return new JedisClusterCommand<Long>(connectionHandler, maxRedirections) {
      @Override
      public Long execute(Jedis connection) {
        return connection.zremrangeByLex(key, min, max);
      }
    }.run(key);
  }

  @Override
  public Long linsert(final String key, final LIST_POSITION where, final String pivot,
      final String value) {
    return new JedisClusterCommand<Long>(connectionHandler, maxRedirections) {
      @Override
      public Long execute(Jedis connection) {
        return connection.linsert(key, where, pivot, value);
      }
    }.run(key);
  }

  @Override
  public Long lpushx(final String key, final String... string) {
    return new JedisClusterCommand<Long>(connectionHandler, maxRedirections) {
      @Override
      public Long execute(Jedis connection) {
        return connection.lpushx(key, string);
      }
    }.run(key);
  }

  @Override
  public Long rpushx(final String key, final String... string) {
    return new JedisClusterCommand<Long>(connectionHandler, maxRedirections) {
      @Override
      public Long execute(Jedis connection) {
        return connection.rpushx(key, string);
      }
    }.run(key);
  }

  /**
   * @deprecated unusable command, this command will be removed in 3.0.0.
   */
  @Override
  @Deprecated
  public List<String> blpop(final String arg) {
    return new JedisClusterCommand<List<String>>(connectionHandler, maxRedirections) {
      @Override
      public List<String> execute(Jedis connection) {
        return connection.blpop(arg);
      }
    }.run(arg);
  }

  /**
   * @deprecated unusable command, this command will be removed in 3.0.0.
   */
  @Override
  @Deprecated
  public List<String> brpop(final String arg) {
    return new JedisClusterCommand<List<String>>(connectionHandler, maxRedirections) {
      @Override
      public List<String> execute(Jedis connection) {
        return connection.brpop(arg);
      }
    }.run(arg);
  }

  @Override
  public Long del(final String key) {
    return new JedisClusterCommand<Long>(connectionHandler, maxRedirections) {
      @Override
      public Long execute(Jedis connection) {
        return connection.del(key);
      }
    }.run(key);
  }

  @Override
  public String echo(final String string) {
    return new JedisClusterCommand<String>(connectionHandler, maxRedirections) {
      @Override
      public String execute(Jedis connection) {
        return connection.echo(string);
      }
    }.run(null);
  }

  @Override
  public Long move(final String key, final int dbIndex) {
    return new JedisClusterCommand<Long>(connectionHandler, maxRedirections) {
      @Override
      public Long execute(Jedis connection) {
        return connection.move(key, dbIndex);
      }
    }.run(key);
  }

  @Override
  public Long bitcount(final String key) {
    return new JedisClusterCommand<Long>(connectionHandler, maxRedirections) {
      @Override
      public Long execute(Jedis connection) {
        return connection.bitcount(key);
      }
    }.run(key);
  }

  @Override
  public Long bitcount(final String key, final long start, final long end) {
    return new JedisClusterCommand<Long>(connectionHandler, maxRedirections) {
      @Override
      public Long execute(Jedis connection) {
        return connection.bitcount(key, start, end);
      }
    }.run(key);
  }

  /**
   * Deprecated, BasicCommands is not fit to JedisCluster, so it'll be removed
   */
  @Deprecated
  @Override
  public String ping() {
    return new JedisClusterCommand<String>(connectionHandler, maxRedirections) {
      @Override
      public String execute(Jedis connection) {
        return connection.ping();
      }
    }.run(null);
  }

  /**
   * Deprecated, BasicCommands is not fit to JedisCluster, so it'll be removed
   */
  @Deprecated
  @Override
  public String quit() {
    return new JedisClusterCommand<String>(connectionHandler, maxRedirections) {
      @Override
      public String execute(Jedis connection) {
        return connection.quit();
      }
    }.run(null);
  }

  /**
   * Deprecated, BasicCommands is not fit to JedisCluster, so it'll be removed
   */
  @Deprecated
  @Override
  public String flushDB() {
    return new JedisClusterCommand<String>(connectionHandler, maxRedirections) {
      @Override
      public String execute(Jedis connection) {
        return connection.flushDB();
      }
    }.run(null);
  }

  /**
   * Deprecated, BasicCommands is not fit to JedisCluster, so it'll be removed
   */
  @Deprecated
  @Override
  public Long dbSize() {
    return new JedisClusterCommand<Long>(connectionHandler, maxRedirections) {
      @Override
      public Long execute(Jedis connection) {
        return connection.dbSize();
      }
    }.run(null);
  }

  /**
   * Deprecated, BasicCommands is not fit to JedisCluster, so it'll be removed
   */
  @Deprecated
  @Override
  public String select(final int index) {
    return new JedisClusterCommand<String>(connectionHandler, maxRedirections) {
      @Override
      public String execute(Jedis connection) {
        return connection.select(index);
      }
    }.run(null);
  }

  /**
   * Deprecated, BasicCommands is not fit to JedisCluster, so it'll be removed
   */
  @Deprecated
  @Override
  public String flushAll() {
    return new JedisClusterCommand<String>(connectionHandler, maxRedirections) {
      @Override
      public String execute(Jedis connection) {
        return connection.flushAll();
      }
    }.run(null);
  }

  /**
   * Deprecated, BasicCommands is not fit to JedisCluster, so it'll be removed
   */
  @Deprecated
  @Override
  public String auth(final String password) {
    return new JedisClusterCommand<String>(connectionHandler, maxRedirections) {
      @Override
      public String execute(Jedis connection) {
        return connection.auth(password);
      }
    }.run(null);
  }

  /**
   * Deprecated, BasicCommands is not fit to JedisCluster, so it'll be removed
   */
  @Deprecated
  @Override
  public String save() {
    return new JedisClusterCommand<String>(connectionHandler, maxRedirections) {
      @Override
      public String execute(Jedis connection) {
        return connection.save();
      }
    }.run(null);
  }

  /**
   * Deprecated, BasicCommands is not fit to JedisCluster, so it'll be removed
   */
  @Deprecated
  @Override
  public String bgsave() {
    return new JedisClusterCommand<String>(connectionHandler, maxRedirections) {
      @Override
      public String execute(Jedis connection) {
        return connection.bgsave();
      }
    }.run(null);
  }

  /**
   * Deprecated, BasicCommands is not fit to JedisCluster, so it'll be removed
   */
  @Deprecated
  @Override
  public String bgrewriteaof() {
    return new JedisClusterCommand<String>(connectionHandler, maxRedirections) {
      @Override
      public String execute(Jedis connection) {
        return connection.bgrewriteaof();
      }
    }.run(null);
  }

  /**
   * Deprecated, BasicCommands is not fit to JedisCluster, so it'll be removed
   */
  @Deprecated
  @Override
  public Long lastsave() {
    return new JedisClusterCommand<Long>(connectionHandler, maxRedirections) {
      @Override
      public Long execute(Jedis connection) {
        return connection.lastsave();
      }
    }.run(null);
  }

  /**
   * Deprecated, BasicCommands is not fit to JedisCluster, so it'll be removed
   */
  @Deprecated
  @Override
  public String shutdown() {
    return new JedisClusterCommand<String>(connectionHandler, maxRedirections) {
      @Override
      public String execute(Jedis connection) {
        return connection.shutdown();
      }
    }.run(null);
  }

  /**
   * Deprecated, BasicCommands is not fit to JedisCluster, so it'll be removed
   */
  @Deprecated
  @Override
  public String info() {
    return new JedisClusterCommand<String>(connectionHandler, maxRedirections) {
      @Override
      public String execute(Jedis connection) {
        return connection.info();
      }
    }.run(null);
  }

  /**
   * Deprecated, BasicCommands is not fit to JedisCluster, so it'll be removed
   */
  @Deprecated
  @Override
  public String info(final String section) {
    return new JedisClusterCommand<String>(connectionHandler, maxRedirections) {
      @Override
      public String execute(Jedis connection) {
        return connection.info(section);
      }
    }.run(null);
  }

  /**
   * Deprecated, BasicCommands is not fit to JedisCluster, so it'll be removed
   */
  @Deprecated
  @Override
  public String slaveof(final String host, final int port) {
    return new JedisClusterCommand<String>(connectionHandler, maxRedirections) {
      @Override
      public String execute(Jedis connection) {
        return connection.slaveof(host, port);
      }
    }.run(null);
  }

  /**
   * Deprecated, BasicCommands is not fit to JedisCluster, so it'll be removed
   */
  @Deprecated
  @Override
  public String slaveofNoOne() {
    return new JedisClusterCommand<String>(connectionHandler, maxRedirections) {
      @Override
      public String execute(Jedis connection) {
        return connection.slaveofNoOne();
      }
    }.run(null);
  }

  /**
   * Deprecated, BasicCommands is not fit to JedisCluster, so it'll be removed
   */
  @Deprecated
  @Override
  public int getDB() {
    return new JedisClusterCommand<Integer>(connectionHandler, maxRedirections) {
      @Override
      public Integer execute(Jedis connection) {
        return connection.getDB();
      }
    }.run(null);
  }

  /**
   * Deprecated, BasicCommands is not fit to JedisCluster, so it'll be removed
   */
  @Deprecated
  @Override
  public String debug(final DebugParams params) {
    return new JedisClusterCommand<String>(connectionHandler, maxRedirections) {
      @Override
      public String execute(Jedis connection) {
        return connection.debug(params);
      }
    }.run(null);
  }

  /**
   * Deprecated, BasicCommands is not fit to JedisCluster, so it'll be removed
   */
  @Deprecated
  @Override
  public String configResetStat() {
    return new JedisClusterCommand<String>(connectionHandler, maxRedirections) {
      @Override
      public String execute(Jedis connection) {
        return connection.configResetStat();
      }
    }.run(null);
  }

  public Map<String, JedisPool> getClusterNodes() {
    return connectionHandler.getNodes();
  }

  /**
   * Deprecated, BasicCommands is not fit to JedisCluster, so it'll be removed
   */
  @Deprecated
  @Override
  public Long waitReplicas(int replicas, long timeout) {
    // TODO Auto-generated method stub
    return null;
  }

  @Override
  public ScanResult<Entry<String, String>> hscan(final String key, final String cursor) {
    return new JedisClusterCommand<ScanResult<Entry<String, String>>>(connectionHandler,
        maxRedirections) {
      @Override
      public ScanResult<Entry<String, String>> execute(Jedis connection) {
        return connection.hscan(key, cursor);
      }
    }.run(key);
  }

  @Override
  public ScanResult<String> sscan(final String key, final String cursor) {
    return new JedisClusterCommand<ScanResult<String>>(connectionHandler, maxRedirections) {
      @Override
      public ScanResult<String> execute(Jedis connection) {
        return connection.sscan(key, cursor);
      }
    }.run(key);
  }

  @Override
  public ScanResult<Tuple> zscan(final String key, final String cursor) {
    return new JedisClusterCommand<ScanResult<Tuple>>(connectionHandler, maxRedirections) {
      @Override
      public ScanResult<Tuple> execute(Jedis connection) {
        return connection.zscan(key, cursor);
      }
    }.run(key);
  }

  @Override
  public Long pfadd(final String key, final String... elements) {
    return new JedisClusterCommand<Long>(connectionHandler, maxRedirections) {
      @Override
      public Long execute(Jedis connection) {
        return connection.pfadd(key, elements);
      }
    }.run(key);
  }

  @Override
  public long pfcount(final String key) {
    return new JedisClusterCommand<Long>(connectionHandler, maxRedirections) {
      @Override
      public Long execute(Jedis connection) {
        return connection.pfcount(key);
      }
    }.run(key);
  }

  @Override
  public List<String> blpop(final int timeout, final String key) {
    return new JedisClusterCommand<List<String>>(connectionHandler, maxRedirections) {
      @Override
      public List<String> execute(Jedis connection) {
        return connection.blpop(timeout, key);
      }
    }.run(key);
  }

  @Override
  public List<String> brpop(final int timeout, final String key) {
    return new JedisClusterCommand<List<String>>(connectionHandler, maxRedirections) {
      @Override
      public List<String> execute(Jedis connection) {
        return connection.brpop(timeout, key);
      }
    }.run(key);
  }

}<|MERGE_RESOLUTION|>--- conflicted
+++ resolved
@@ -77,14 +77,8 @@
   }
 
   @Override
-<<<<<<< HEAD
   public String set(final String key, final String value, final SetParams params) {
-    return new JedisClusterCommand<String>(connectionHandler, timeout, maxRedirections) {
-=======
-  public String set(final String key, final String value, final String nxxx, final String expx,
-      final long time) {
-    return new JedisClusterCommand<String>(connectionHandler, maxRedirections) {
->>>>>>> 7196dc6d
+    return new JedisClusterCommand<String>(connectionHandler, maxRedirections) {
       @Override
       public String execute(Jedis connection) {
         return connection.set(key, value, params);
@@ -114,7 +108,7 @@
 
   @Override
   public Long persist(final String key) {
-    return new JedisClusterCommand<Long>(connectionHandler, maxRedirections) {
+    return new JedisClusterCommand<Long>(connectionHandler, timeout, maxRedirections) {
       @Override
       public Long execute(Jedis connection) {
         return connection.persist(key);
